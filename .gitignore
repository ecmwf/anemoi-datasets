--- conflicted
+++ resolved
@@ -141,7 +141,6 @@
 *.to_upload
 tempCodeRunnerFile.python
 Untitled-*.py
-<<<<<<< HEAD
 *.zip
 *.json
 *.db
@@ -149,8 +148,6 @@
 _api/
 trace.txt
 ?/
-=======
 *.prof
 prof/
-*.gz
->>>>>>> 3341d4cf
+*.gz