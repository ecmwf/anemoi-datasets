repos:
# Empty notebookds
- repo: local
  hooks:
  - id: clear-notebooks-output
    name: clear-notebooks-output
    files: tools/.*\.ipynb$
    stages: [commit]
    language: python
    entry: jupyter nbconvert --ClearOutputPreprocessor.enabled=True --inplace
    additional_dependencies: [jupyter]
- repo: https://github.com/pre-commit/pre-commit-hooks
  rev: v4.6.0
  hooks:
  - id: check-yaml # Check YAML files for syntax errors only
    args: [--unsafe, --allow-multiple-documents]
  - id: debug-statements # Check for debugger imports and py37+ breakpoint()
  - id: end-of-file-fixer # Ensure files end in a newline
  - id: trailing-whitespace # Trailing whitespace checker
  - id: no-commit-to-branch # Prevent committing to main / master
  - id: check-added-large-files # Check for large files added to git
  - id: check-merge-conflict # Check for files that contain merge conflict
- repo: https://github.com/psf/black-pre-commit-mirror
  rev: 24.4.2
  hooks:
  - id: black
    args: [--line-length=120]
- repo: https://github.com/pycqa/isort
  rev: 5.13.2
  hooks:
  - id: isort
    args:
    - -l 120
    - --force-single-line-imports
    - --profile black
- repo: https://github.com/astral-sh/ruff-pre-commit
  rev: v0.4.6
  hooks:
  - id: ruff
    # Next line if for documenation cod snippets
<<<<<<< HEAD
    exclude: '^[A-Za-z]\w*_\.py$'
=======
    exclude: '^[^_].*_\.py$'
>>>>>>> 2674d9a3
    args:
    - --line-length=120
    - --fix
    - --exit-non-zero-on-fix
    - --preview
- repo: https://github.com/sphinx-contrib/sphinx-lint
  rev: v0.9.1
  hooks:
  - id: sphinx-lint
# For now, we use it. But it does not support a lot of sphinx features
- repo: https://github.com/dzhu/rstfmt
  rev: v0.0.14
  hooks:
  - id: rstfmt
    exclude: 'cli/.*' # Because we use argparse
- repo: https://github.com/b8raoult/pre-commit-docconvert
  rev: "0.1.5"
  hooks:
  - id: docconvert
    args: ["numpy"]
- repo: https://github.com/b8raoult/optional-dependencies-all
  rev: "0.0.6"
  hooks:
  - id: optional-dependencies-all
    args: ["--inplace", "--exclude-keys=dev,docs,tests", "--group=dev=all,docs,tests"]
- repo: https://github.com/tox-dev/pyproject-fmt
  rev: "2.1.3"
  hooks:
  - id: pyproject-fmt<|MERGE_RESOLUTION|>--- conflicted
+++ resolved
@@ -38,11 +38,7 @@
   hooks:
   - id: ruff
     # Next line if for documenation cod snippets
-<<<<<<< HEAD
-    exclude: '^[A-Za-z]\w*_\.py$'
-=======
     exclude: '^[^_].*_\.py$'
->>>>>>> 2674d9a3
     args:
     - --line-length=120
     - --fix
