# Changelog

All notable changes to this project will be documented in this file.

The format is based on [Keep a Changelog](https://keepachangelog.com/en/1.1.0/),
and this project adheres to [Semantic Versioning](https://semver.org/spec/v2.0.0.html).

Please add your functional changes to the appropriate section in the PR.
Keep it human-readable, your future self will thank you!

## [Unreleased]

### Added

- New `rescale` keyword in `open_dataset` to change units of variables #36

### Changed

- Added incremental building of datasets
- Add missing dependency for documentation building
- Fix failing test due to previous merge
- Bug fix when creating dataset from zarr
<<<<<<< HEAD
=======
- Bug fix with area selection in cutout operation
>>>>>>> 63310142

### Removed

## [0.4.5]

### Added

- New `interpolate_frequency` keyword in `open_dataset`
- CI workflow to update the changelog on release
- adds the reusable cd pypi workflow
- merge strategy for changelog in .gitattributes #25
- adds ci hpc config (#43)

### Changed

- update CI to reusable workflows for PRs and releases
- Support sub-hourly datasets.
- Change negative variance detection to make it less restrictive
- Fix cutout bug that left some global grid points in the lam part
- Fix bug in computing missing dates in cutout option

### Removed

## [0.4.4] Bug fixes

- Bug fix in accumulations() that did not work with webmars
- Bug fix when using hindcasts input (missing dates on leap years)

## [0.4.0] Minor Release

### Added
- earthkit-data replaces climetlab

### Removed
- climetlab

## [0.3.0] Minor Release

### Added
- hindcast source

### Changed
- updated documentation

## [0.2.0] Minor Release

### Added
- statistics tendencies

### Removed
- CubesFilter

## [0.1.0] Initial Release

### Added
- Documentation
- Initial code release for anemoi-datasets: create datasets for data-driven weather-models
- open datasets
- combine datasets

## Git Diffs:
[0.4.0]: https://github.com/ecmwf/anemoi-datasets/compare/0.3.0...0.4.0
[0.3.0]: https://github.com/ecmwf/anemoi-datasets/compare/0.2.0...0.3.0
[0.2.0]: https://github.com/ecmwf/anemoi-datasets/compare/0.1.0...0.2.0
[0.1.0]: https://github.com/ecmwf/anemoi-models/releases/tag/0.1.0<|MERGE_RESOLUTION|>--- conflicted
+++ resolved
@@ -20,10 +20,7 @@
 - Add missing dependency for documentation building
 - Fix failing test due to previous merge
 - Bug fix when creating dataset from zarr
-<<<<<<< HEAD
-=======
 - Bug fix with area selection in cutout operation
->>>>>>> 63310142
 
 ### Removed
 
