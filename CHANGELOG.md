# Changelog

All notable changes to this project will be documented in this file.

The format is based on [Keep a Changelog](https://keepachangelog.com/en/1.1.0/),
and this project adheres to [Semantic Versioning](https://semver.org/spec/v2.0.0.html).

Please add your functional changes to the appropriate section in the PR.
Keep it human-readable, your future self will thank you!

## [Unreleased](https://github.com/ecmwf/anemoi-datasets/compare/0.5.8...HEAD)

## [0.5.8](https://github.com/ecmwf/anemoi-datasets/compare/0.5.7...0.5.8) - 2024-10-26

### Changed

- Bugfix in `auto_adjust`
- Fixed precommit CI errors
- Improve tests
- More verbosity

### Added

- Add anemoi-transform link to documentation
- Various bug fixes
- Control compatibility check in xy/zip
- Add `merge` feature
- Add support for storing `supporting_arrays` in checkpoint files
- Allow naming of datasets components
<<<<<<< HEAD
=======
- Contributors file (#105)
>>>>>>> e5ec079a

### Changed

- Remove upstream dependencies from downstream-ci workflow (temporary) (#83)
- ci: pin python versions to 3.9 ... 3.12 for checks (#93)
- Fix `__version__` import in init

## [0.5.7](https://github.com/ecmwf/anemoi-datasets/compare/0.5.6...0.5.7) - 2024-10-09

### Changed

- Add support to fill missing dates

## [Allow for unknown CF coordinates](https://github.com/ecmwf/anemoi-datasets/compare/0.5.5...0.5.6) - 2024-10-04

### Changed

- Add `variables_metadata` entry in the dataset metadata
- Update documentation

### Changed

- Add `variables_metadata` entry in the dataset metadata

### Changed

- Add `variables_metadata` entry in the dataset metadata

## [0.5.5](https://github.com/ecmwf/anemoi-datasets/compare/0.5.4...0.5.5) - 2024-10-04

### Changed

- Allow for unknown coordinates when parsing CF input

## [Add support for (semi-)constant fields](https://github.com/ecmwf/anemoi-datasets/compare/0.5.1...0.5.2) - 2024-10-03

### Changed

- Fix failing zarr lat/lon tests

## [Bug fixes](https://github.com/ecmwf/anemoi-datasets/compare/0.5.0...0.5.1) - 2024-10-01

### Added

- Adding the user recipe in the dataset PR #59.
- Add `repeated_dates` action in create.

### Changed

- Bug fix in create/rename

## [0.5.0 - Incremental builds and Rescaling](https://github.com/ecmwf/anemoi-datasets/compare/0.4.5...0.5.0) - 2024-09-25

### Added

- New `rescale` keyword in `open_dataset` to change units of variables #36
- Add support for constant fields when creating datasets
- Simplify imports

### Changed

- Added incremental building of datasets
- Add missing dependency for documentation building
- Fix failing test due to previous merge
- Bug fix when creating dataset from zarr
- Bug fix with area selection in cutout operation
- add paths-ignore to ci workflow
- call provenance less often

### Removed

- pytest for notebooks

## [0.4.5](https://github.com/ecmwf/anemoi-datasets/compare/0.4.4...0.4.5)

### Added

- New `interpolate_frequency` keyword in `open_dataset`
- CI workflow to update the changelog on release
- adds the reusable cd pypi workflow
- merge strategy for changelog in .gitattributes #25
- adds ci hpc config (#43)

### Changed

- update CI to reusable workflows for PRs and releases
- Support sub-hourly datasets.
- Change negative variance detection to make it less restrictive
- Fix cutout bug that left some global grid points in the lam part
- Fix bug in computing missing dates in cutout option

### Removed

## [0.4.4](https://github.com/ecmwf/anemoi-datasets/compare/0.4.0...0.4.4) Bug fixes

- Bug fix in accumulations() that did not work with webmars
- Bug fix when using hindcasts input (missing dates on leap years)

## [0.4.0](https://github.com/ecmwf/anemoi-datasets/compare/0.3.0...0.4.0) Minor Release

### Added

- earthkit-data replaces climetlab

### Removed

- climetlab

## [0.3.0](https://github.com/ecmwf/anemoi-datasets/compare/0.2.0...0.3.0) Minor Release

### Added

- hindcast source

### Changed

- updated documentation

## [0.2.0](https://github.com/ecmwf/anemoi-datasets/compare/0.1.0...0.2.0) Minor Release

### Added

- statistics tendencies

### Removed

- CubesFilter

## [0.1.0](https://github.com/ecmwf/anemoi-models/releases/tag/0.1.0) Initial Release

### Added

- Documentation
- Initial code release for anemoi-datasets: create datasets for data-driven weather-models
- open datasets
- combine datasets

## Git Diffs:<|MERGE_RESOLUTION|>--- conflicted
+++ resolved
@@ -27,10 +27,7 @@
 - Add `merge` feature
 - Add support for storing `supporting_arrays` in checkpoint files
 - Allow naming of datasets components
-<<<<<<< HEAD
-=======
 - Contributors file (#105)
->>>>>>> e5ec079a
 
 ### Changed
 
