--- conflicted
+++ resolved
@@ -15,15 +15,9 @@
 - Fix metadata serialization handling of numpy.integer (#140)
 - Fix negative variance for constant variables (#148)
 - Fix cutout slicing of grid dimension (#145)
-<<<<<<< HEAD
 - Use cKDTree instead of KDTree
 - Implement 'complement' feature
-- Update accumulations (#158)
-
-=======
-- update acumulation (#158)
 - Add ability to patch xarrays (#160)
->>>>>>> 22ae74c6
 
 ### Added
 
