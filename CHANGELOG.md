--- conflicted
+++ resolved
@@ -14,12 +14,9 @@
 ### Added
 
 - Add anemoi-transform link to documentation
-<<<<<<< HEAD
 - Various bug fixes
-=======
 - Control compatibility check in xy/zip
 - Add `merge` feature
->>>>>>> 6cccf2e1
 
 ### Changed
 
