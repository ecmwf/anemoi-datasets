# Changelog

All notable changes to this project will be documented in this file.

The format is based on [Keep a Changelog](https://keepachangelog.com/en/1.1.0/),
and this project adheres to [Semantic Versioning](https://semver.org/spec/v2.0.0.html).

Please add your functional changes to the appropriate section in the PR.
Keep it human-readable, your future self will thank you!

## [Unreleased]

### Added
<<<<<<< HEAD
- New `interpolate_frequency` keyword in `open_dataset`
=======
### Changed
### Removed

## [0.4.5]

### Added
>>>>>>> db192a35
- CI workflow to update the changelog on release
- adds the reusable cd pypi workflow
- merge strategy for changelog in .gitattributes #25

### Changed

- update CI to reusable workflows for PRs and releases
- Support sub-hourly datasets.
- Change negative variance detection to make it less restrictive
- Fix cutout bug that left some global grid points in the lam part
- Fix bug in computing missing dates in cutout option

### Removed

## [0.4.4] Bug fixes

- Bug fix in accumulations() that did not work with webmars
- Bug fix when using hindcasts input (missing dates on leap years)

## [0.4.0] Minor Release

### Added
- earthkit-data replaces climetlab

### Removed
- climetlab

## [0.3.0] Minor Release

### Added
- hindcast source

### Changed
- updated documentation

## [0.2.0] Minor Release

### Added
- statistics tendencies

### Removed
- CubesFilter

## [0.1.0] Initial Release

### Added
- Documentation
- Initial code release for anemoi-datasets: create datasets for data-driven weather-models
- open datasets
- combine datasets

## Git Diffs:
[0.4.0]: https://github.com/ecmwf/anemoi-datasets/compare/0.3.0...0.4.0
[0.3.0]: https://github.com/ecmwf/anemoi-datasets/compare/0.2.0...0.3.0
[0.2.0]: https://github.com/ecmwf/anemoi-datasets/compare/0.1.0...0.2.0
[0.1.0]: https://github.com/ecmwf/anemoi-models/releases/tag/0.1.0<|MERGE_RESOLUTION|>--- conflicted
+++ resolved
@@ -11,16 +11,14 @@
 ## [Unreleased]
 
 ### Added
-<<<<<<< HEAD
-- New `interpolate_frequency` keyword in `open_dataset`
-=======
 ### Changed
 ### Removed
 
 ## [0.4.5]
 
 ### Added
->>>>>>> db192a35
+
+- New `interpolate_frequency` keyword in `open_dataset`
 - CI workflow to update the changelog on release
 - adds the reusable cd pypi workflow
 - merge strategy for changelog in .gitattributes #25
