--- conflicted
+++ resolved
@@ -15,17 +15,15 @@
 - Fix metadata serialization handling of numpy.integer (#140)
 - Fix negative variance for constant variables (#148)
 - Fix cutout slicing of grid dimension (#145)
-<<<<<<< HEAD
 - Use cKDTree instead of KDTree
 - Implement 'complement' feature
-=======
-- update acumulation (#158)
->>>>>>> 1c75729e
+- Update accumulations (#158)
+
 
 ### Added
 
 - Call filters from anemoi-transform
-- make test optional when adls is not installed Pull request #110
+- Make test optional when adls is not installed Pull request #110
 - Add wz_to_w, orog_to_z, and sum filters (#149)
 
 ## [0.5.8](https://github.com/ecmwf/anemoi-datasets/compare/0.5.7...0.5.8) - 2024-10-26
