--- conflicted
+++ resolved
@@ -10,15 +10,14 @@
 
 ## [Unreleased](https://github.com/ecmwf/anemoi-datasets/compare/0.5.7...HEAD)
 
-<<<<<<< HEAD
+
+### Added
+
+- Add anemoi-transform link to documentation
+
 ### Changed
 
 - Remove upstream dependencies from downstream-ci workflow (temporary) (#83)
-=======
-### Added
-
-- Add anemoi-transform link to documentation
->>>>>>> 65ad2dd9
 
 ## [0.5.7](https://github.com/ecmwf/anemoi-datasets/compare/0.5.6...0.5.7) - 2024-10-09
 
