# Changelog

All notable changes to this project will be documented in this file.

The format is based on [Keep a Changelog](https://keepachangelog.com/en/1.1.0/),
and this project adheres to [Semantic Versioning](https://semver.org/spec/v2.0.0.html).

Please add your functional changes to the appropriate section in the PR.
Keep it human-readable, your future self will thank you!

## [0.5.18](https://github.com/ecmwf/anemoi-datasets/compare/0.5.17...0.5.18) (2025-03-25)


### Features

* better error message ([#252](https://github.com/ecmwf/anemoi-datasets/issues/252)) ([e74cbe9](https://github.com/ecmwf/anemoi-datasets/commit/e74cbe9a6eac8a15c65c477f24106c97b4ce1b54))


### Bug Fixes

* modify execute function signature ([#253](https://github.com/ecmwf/anemoi-datasets/issues/253)) ([e4ad1a4](https://github.com/ecmwf/anemoi-datasets/commit/e4ad1a4244387853529d112996071f720d673b1a))

## [0.5.17](https://github.com/ecmwf/anemoi-datasets/compare/0.5.16...0.5.17) (2025-03-24)


### Features

* add coordinate standard_name for rotated pole grid ([#192](https://github.com/ecmwf/anemoi-datasets/issues/192)) ([5464347](https://github.com/ecmwf/anemoi-datasets/commit/5464347322b235e391e17c543d8031dd1b9a5ebf))
* better logging for group of dates ([#235](https://github.com/ecmwf/anemoi-datasets/issues/235)) ([d7fc616](https://github.com/ecmwf/anemoi-datasets/commit/d7fc61680e424f0dc87ab052ce972718f8e34379))
* fix to_index ([#225](https://github.com/ecmwf/anemoi-datasets/issues/225)) ([baefd70](https://github.com/ecmwf/anemoi-datasets/commit/baefd70150da1e4f08bdda483ebc7a268bf2abdf))
* plugin support ([#241](https://github.com/ecmwf/anemoi-datasets/issues/241)) ([376ef1c](https://github.com/ecmwf/anemoi-datasets/commit/376ef1c21a16dcee0d88abb82c96aef5ad63494d))
* support sub-hourly steps ([#188](https://github.com/ecmwf/anemoi-datasets/issues/188)) ([7f219e9](https://github.com/ecmwf/anemoi-datasets/commit/7f219e9e41befd732557e124e3f828fd2436c58d))
* update test breaking due to noaa external data change ([#204](https://github.com/ecmwf/anemoi-datasets/issues/204)) ([4b99ea6](https://github.com/ecmwf/anemoi-datasets/commit/4b99ea63ba30a8d6d5ddf5ac3ab01573f0e77802))


### Bug Fixes

* allow xarrays with single value dimensions ([#230](https://github.com/ecmwf/anemoi-datasets/issues/230)) ([ee9fbf8](https://github.com/ecmwf/anemoi-datasets/commit/ee9fbf89eadd9a00cbe6d176fe9a9530e05c9ea4))
* create forcings based on xarray-zarr template (again) ([#244](https://github.com/ecmwf/anemoi-datasets/issues/244)) ([84cb312](https://github.com/ecmwf/anemoi-datasets/commit/84cb3129663223ba5e21446a769b7b7490c36374))
* fix for bug [#237](https://github.com/ecmwf/anemoi-datasets/issues/237) ([#247](https://github.com/ecmwf/anemoi-datasets/issues/247)) ([de3cab8](https://github.com/ecmwf/anemoi-datasets/commit/de3cab83ac6b18606aeb94ae4ca14beb052c8c7b))
* Use set in computing statistics, faster and use less memory ([#209](https://github.com/ecmwf/anemoi-datasets/issues/209)) ([e93dbc1](https://github.com/ecmwf/anemoi-datasets/commit/e93dbc11759d2d8992b7e466eeade0883dd29f83))


### Documentation

* add animation ([#208](https://github.com/ecmwf/anemoi-datasets/issues/208)) ([2af2fd6](https://github.com/ecmwf/anemoi-datasets/commit/2af2fd6850279670214d9f2b2b83bddb18ebed45))
* Docathon 2025 ([#234](https://github.com/ecmwf/anemoi-datasets/issues/234)) ([fb68b95](https://github.com/ecmwf/anemoi-datasets/commit/fb68b959a666899d09d4c2cbc069b7f805df84c4))
* fix readthedocs ([#223](https://github.com/ecmwf/anemoi-datasets/issues/223)) ([ce1b44e](https://github.com/ecmwf/anemoi-datasets/commit/ce1b44e72742b6a80dcc03c0a47129eb4620ad04))
* update doc with eccc-fstd, cdsapi and regrid ([#201](https://github.com/ecmwf/anemoi-datasets/issues/201)) ([57a53fc](https://github.com/ecmwf/anemoi-datasets/commit/57a53fcfde19f00262dbc3418e2b6208c56f080e))
* update project name ([#246](https://github.com/ecmwf/anemoi-datasets/issues/246)) ([5ddd4d1](https://github.com/ecmwf/anemoi-datasets/commit/5ddd4d1a3d89f4b98ed2e9fe95944dfcf697e194))
* use new logo ([#211](https://github.com/ecmwf/anemoi-datasets/issues/211)) ([76ecf15](https://github.com/ecmwf/anemoi-datasets/commit/76ecf15bfcb6635e85845e5e51336a7991053f16))

## 0.5.16 (2025-02-04)

<!-- Release notes generated using configuration in .github/release.yml at main -->

## What's Changed
### Other Changes 🔗
* chore: synced file(s) with ecmwf-actions/reusable-workflows by @DeployDuck in https://github.com/ecmwf/anemoi-datasets/pull/186

## New Contributors
* @DeployDuck made their first contribution in https://github.com/ecmwf/anemoi-datasets/pull/186

**Full Changelog**: https://github.com/ecmwf/anemoi-datasets/compare/0.5.15...0.5.16

## [Unreleased](https://github.com/ecmwf/anemoi-datasets/compare/0.5.8...HEAD)

## Changed

- Fix metadata serialization handling of numpy.integer (#140)
- Fix negative variance for constant variables (#148)
- Fix cutout slicing of grid dimension (#145)
- Use cKDTree instead of KDTree
- Implement 'complement' feature
<<<<<<< HEAD
=======
- Add ability to patch xarrays (#160)
- Add support of ECCC file formats (fstd)
- Add `use_cdsapi_dataset` option to mars and accumulations
>>>>>>> f30efd1c

### Added

- Call filters from anemoi-transform
- Make test optional when adls is not installed Pull request #110
- Add wz_to_w, orog_to_z, and sum filters (#149)

## [0.5.8](https://github.com/ecmwf/anemoi-datasets/compare/0.5.7...0.5.8) - 2024-10-26

### Changed

- Bugfix in `auto_adjust`
- Fixed precommit CI errors
- Improve tests
- More verbosity

### Added

- Add anemoi-transform link to documentation
- Various bug fixes
- Control compatibility check in xy/zip
- Add `merge` feature
- Add support for storing `supporting_arrays` in checkpoint files
- Allow naming of datasets components
- Contributors file (#105)

### Changed

- Upload with ssh (experimental)
- Remove upstream dependencies from downstream-ci workflow (temporary) (#83)
- ci: pin python versions to 3.9 ... 3.12 for checks (#93)
- Fix `__version__` import in init

## [0.5.7](https://github.com/ecmwf/anemoi-datasets/compare/0.5.6...0.5.7) - 2024-10-09

### Changed

- Add support to fill missing dates

## [Allow for unknown CF coordinates](https://github.com/ecmwf/anemoi-datasets/compare/0.5.5...0.5.6) - 2024-10-04

### Changed

- Add `variables_metadata` entry in the dataset metadata
- Update documentation

### Changed

- Add `variables_metadata` entry in the dataset metadata

### Changed

- Add `variables_metadata` entry in the dataset metadata

## [0.5.5](https://github.com/ecmwf/anemoi-datasets/compare/0.5.4...0.5.5) - 2024-10-04

### Changed

- Allow for unknown coordinates when parsing CF input

## [Add support for (semi-)constant fields](https://github.com/ecmwf/anemoi-datasets/compare/0.5.1...0.5.2) - 2024-10-03

### Changed

- Fix failing zarr lat/lon tests

## [Bug fixes](https://github.com/ecmwf/anemoi-datasets/compare/0.5.0...0.5.1) - 2024-10-01

### Added

- Adding the user recipe in the dataset PR #59.
- Add `repeated_dates` action in create.

### Changed

- Bug fix in create/rename

## [0.5.0 - Incremental builds and Rescaling](https://github.com/ecmwf/anemoi-datasets/compare/0.4.5...0.5.0) - 2024-09-25

### Added

- New `rescale` keyword in `open_dataset` to change units of variables #36
- Add support for constant fields when creating datasets
- Simplify imports

### Changed

- Added incremental building of datasets
- Add missing dependency for documentation building
- Fix failing test due to previous merge
- Bug fix when creating dataset from zarr
- Bug fix with area selection in cutout operation
- add paths-ignore to ci workflow
- call provenance less often

### Removed

- pytest for notebooks

## [0.4.5](https://github.com/ecmwf/anemoi-datasets/compare/0.4.4...0.4.5)

### Added

- New `interpolate_frequency` keyword in `open_dataset`
- CI workflow to update the changelog on release
- adds the reusable cd pypi workflow
- merge strategy for changelog in .gitattributes #25
- adds ci hpc config (#43)

### Changed

- update CI to reusable workflows for PRs and releases
- Support sub-hourly datasets.
- Change negative variance detection to make it less restrictive
- Fix cutout bug that left some global grid points in the lam part
- Fix bug in computing missing dates in cutout option

### Removed

## [0.4.4](https://github.com/ecmwf/anemoi-datasets/compare/0.4.0...0.4.4) Bug fixes

- Bug fix in accumulations() that did not work with webmars
- Bug fix when using hindcasts input (missing dates on leap years)

## [0.4.0](https://github.com/ecmwf/anemoi-datasets/compare/0.3.0...0.4.0) Minor Release

### Added

- earthkit-data replaces climetlab

### Removed

- climetlab

## [0.3.0](https://github.com/ecmwf/anemoi-datasets/compare/0.2.0...0.3.0) Minor Release

### Added

- hindcast source

### Changed

- updated documentation

## [0.2.0](https://github.com/ecmwf/anemoi-datasets/compare/0.1.0...0.2.0) Minor Release

### Added

- statistics tendencies

### Removed

- CubesFilter

## [0.1.0](https://github.com/ecmwf/anemoi-models/releases/tag/0.1.0) Initial Release

### Added

- Documentation
- Initial code release for anemoi-datasets: create datasets for data-driven weather-models
- open datasets
- combine datasets

## Git Diffs:<|MERGE_RESOLUTION|>--- conflicted
+++ resolved
@@ -72,12 +72,9 @@
 - Fix cutout slicing of grid dimension (#145)
 - Use cKDTree instead of KDTree
 - Implement 'complement' feature
-<<<<<<< HEAD
-=======
 - Add ability to patch xarrays (#160)
 - Add support of ECCC file formats (fstd)
 - Add `use_cdsapi_dataset` option to mars and accumulations
->>>>>>> f30efd1c
 
 ### Added
 
