--- conflicted
+++ resolved
@@ -19,8 +19,5 @@
 # Catch-all target: route all unknown targets to Sphinx using the new
 # "make mode" option.  $(O) is meant as a shortcut for $(SPHINXOPTS).
 %: Makefile
-<<<<<<< HEAD
-=======
 	@cd scripts && $(MAKE) $@
->>>>>>> 5939d795
 	@$(SPHINXBUILD) -M $@ "$(SOURCEDIR)" "$(BUILDDIR)" $(SPHINXOPTS) $(O)