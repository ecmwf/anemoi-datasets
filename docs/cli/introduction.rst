.. _cli-introduction:

##################
Command line tool
##################

When you install the `anemoi-datasets` package, this will also install command line tool
called ``anemoi-datasets`` which can be used to manage the zarr datasets.

The tool can provide help with the ``--help`` options:

.. code-block:: bash

    % anemoi-datasets --help

The commands are:

<<<<<<< HEAD
- :ref:`Create Command <create_command>`
- :ref:`Copy Command <copy_command>`
- :ref:`Inspect Command <Inspect_command>`
- :ref:`Compare Command <compare_command>`
- :ref:`Scan Command <scan_command>`
=======
.. toctree::
    :maxdepth: 1

    compare
    compare-lam
    copy
    create
    inspect
    scan

.. argparse::
    :module: anemoi.datasets.__main__
    :func: create_parser
    :prog: anemoi-datasets
    :nosubcommands:
>>>>>>> 319e6524
<|MERGE_RESOLUTION|>--- conflicted
+++ resolved
@@ -15,26 +15,9 @@
 
 The commands are:
 
-<<<<<<< HEAD
 - :ref:`Create Command <create_command>`
 - :ref:`Copy Command <copy_command>`
 - :ref:`Inspect Command <Inspect_command>`
 - :ref:`Compare Command <compare_command>`
 - :ref:`Scan Command <scan_command>`
-=======
-.. toctree::
-    :maxdepth: 1
-
-    compare
-    compare-lam
-    copy
-    create
-    inspect
-    scan
-
-.. argparse::
-    :module: anemoi.datasets.__main__
-    :func: create_parser
-    :prog: anemoi-datasets
-    :nosubcommands:
->>>>>>> 319e6524
+- :ref:`Compare LAM Command <compare_lam_command>`