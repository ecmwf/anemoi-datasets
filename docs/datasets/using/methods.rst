--- conflicted
+++ resolved
@@ -4,11 +4,7 @@
 
 For a complete list of methods and attributes available for the objects
 returned by ``open_dataset``, please see :ref:`dataset-autodoc`. Here, a
-<<<<<<< HEAD
-sub-set of stable and commonly used methods and attributes are described
-=======
 subset of stable and commonly used methods and attributes are described
->>>>>>> f9769d79
 in more detail.
 
 .. warning::
