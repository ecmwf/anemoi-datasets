# (C) Copyright 2024 Anemoi contributors.
#
# This software is licensed under the terms of the Apache Licence Version 2.0
# which can be obtained at http://www.apache.org/licenses/LICENSE-2.0.
#
# In applying this licence, ECMWF does not waive the privileges and immunities
# granted to it by virtue of its status as an intergovernmental organisation
# nor does it submit to any jurisdiction.

[build-system]
requires = [
  "setuptools>=60",
  "setuptools-scm>=8",
]

[project]
name = "anemoi-datasets"

description = "A package to hold various functions to support training of ML models on ECMWF data."
keywords = [
  "ai",
  "datasets",
  "tools",
]

license = { file = "LICENSE" }
authors = [
  { name = "European Centre for Medium-Range Weather Forecasts (ECMWF)", email = "software.support@ecmwf.int" },
]

requires-python = ">=3.9"

classifiers = [
  "Development Status :: 4 - Beta",
  "Intended Audience :: Developers",
  "License :: OSI Approved :: Apache Software License",
  "Operating System :: OS Independent",
  "Programming Language :: Python :: 3 :: Only",
  "Programming Language :: Python :: 3.9",
  "Programming Language :: Python :: 3.10",
  "Programming Language :: Python :: 3.11",
  "Programming Language :: Python :: 3.12",
  "Programming Language :: Python :: 3.13",
  "Programming Language :: Python :: Implementation :: CPython",
  "Programming Language :: Python :: Implementation :: PyPy",
]

dynamic = [
  "version",
]
dependencies = [
<<<<<<< HEAD
  #"anemoi-transform>=0.1",
  "anemoi-utils[provenance]>=0.4.9",
=======
  "anemoi-transform>=0.1.1",
  "anemoi-utils[provenance]>=0.4.11",
>>>>>>> 16b10b93
  "cfunits",
  "numpy",
  "pyyaml",
  "semantic-version",
  "tqdm",
  "zarr<=2.17",
]

optional-dependencies.all = [
  "anemoi-datasets[create,remote,xarray]",
]

optional-dependencies.create = [
  "earthkit-data[mars]>=0.12",
  "earthkit-geo>=0.3",
  "earthkit-meteo>=0.3",
  "eccodes>=2.39.1",
  "entrypoints",
  "pyproj>=3",
]

optional-dependencies.dev = [
  "anemoi-datasets[all,docs,tests]",
]

optional-dependencies.docs = [
  "nbsphinx",
  "pandoc",
  "sphinx",
  "sphinx-argparse",
  "sphinx-rtd-theme",
]

optional-dependencies.remote = [
  "boto3",
  "requests",
]

optional-dependencies.tests = [
  "pytest",
]

optional-dependencies.xarray = [
  "gcsfs",
  "kerchunk",
  "pandas",
  "planetary-computer",
  "pystac-client",
]

urls.Documentation = "https://anemoi-datasets.readthedocs.io/"
urls.Homepage = "https://github.com/ecmwf/anemoi-datasets/"
urls.Issues = "https://github.com/ecmwf/anemoi-datasets/issues"
urls.Repository = "https://github.com/ecmwf/anemoi-datasets/"
# Changelog = "https://github.com/ecmwf/anemoi-datasets/CHANGELOG.md"

scripts.anemoi-datasets = "anemoi.datasets.__main__:main"

[tool.setuptools.package-data]
"anemoi.datasets.data" = [
  "*.css",
]

[tool.setuptools_scm]
version_file = "src/anemoi/datasets/_version.py"

[tool.isort]
profile = "black"<|MERGE_RESOLUTION|>--- conflicted
+++ resolved
@@ -49,13 +49,8 @@
   "version",
 ]
 dependencies = [
-<<<<<<< HEAD
   #"anemoi-transform>=0.1",
-  "anemoi-utils[provenance]>=0.4.9",
-=======
-  "anemoi-transform>=0.1.1",
   "anemoi-utils[provenance]>=0.4.11",
->>>>>>> 16b10b93
   "cfunits",
   "numpy",
   "pyyaml",
