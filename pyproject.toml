# (C) Copyright 2024 Anemoi contributors.
#
# This software is licensed under the terms of the Apache Licence Version 2.0
# which can be obtained at http://www.apache.org/licenses/LICENSE-2.0.
#
# In applying this licence, ECMWF does not waive the privileges and immunities
# granted to it by virtue of its status as an intergovernmental organisation
# nor does it submit to any jurisdiction.

[build-system]
requires = [
  "setuptools>=60",
  "setuptools-scm>=8",
]

[project]
name = "anemoi-datasets"

description = "A package to hold various functions to support training of ML models on ECMWF data."
keywords = [
  "ai",
  "datasets",
  "tools",
]

license = { file = "LICENSE" }
authors = [
  { name = "European Centre for Medium-Range Weather Forecasts (ECMWF)", email = "software.support@ecmwf.int" },
]

requires-python = ">=3.9"

classifiers = [
  "Development Status :: 4 - Beta",
  "Intended Audience :: Developers",
  "License :: OSI Approved :: Apache Software License",
  "Operating System :: OS Independent",
  "Programming Language :: Python :: 3 :: Only",
  "Programming Language :: Python :: 3.9",
  "Programming Language :: Python :: 3.10",
  "Programming Language :: Python :: 3.11",
  "Programming Language :: Python :: 3.12",
  "Programming Language :: Python :: 3.13",
  "Programming Language :: Python :: Implementation :: CPython",
  "Programming Language :: Python :: Implementation :: PyPy",
]

dynamic = [
  "version",
]
dependencies = [
<<<<<<< HEAD
  "anemoi-transform>=0.1.6",
  "anemoi-utils[provenance]>=0.4.21",
=======
  "anemoi-transform>=0.1.9",
  "anemoi-utils[provenance]>=0.4.19",
>>>>>>> 7fe6eb0a
  "cfunits",
  "numcodecs<0.16",                   # Until we move to zarr3
  "numpy",
  "pyyaml",
  "semantic-version",
  "tqdm",
  "zarr<=2.18.4",
]

optional-dependencies.all = [
  "anemoi-datasets[create,remote,xarray,comparelam]",
]

optional-dependencies.comparelam = [
  "prettytable",
  "termcolor",
]

optional-dependencies.create = [
  "cachetools",
  "earthkit-data[mars]>=0.12.4",
  "earthkit-geo>=0.3",
  "earthkit-meteo>=0.3",
  "eccodes>=2.39.1",
  "entrypoints",
  "pyproj>=3",
]

optional-dependencies.dev = [
  "anemoi-datasets[all,docs,tests]",
]

optional-dependencies.docs = [
  "anemoi-datasets[all]",
  "nbsphinx",
  "pandoc",
  "sphinx",
  "sphinx-argparse",
  "sphinx-rtd-theme",
]

optional-dependencies.remote = [
  "boto3",
  "requests",
]

optional-dependencies.tests = [
  "anemoi-datasets[xarray]",
  "pytest",
]

optional-dependencies.xarray = [
  "adlfs",
  "gcsfs",
  "kerchunk",
  "pandas",
  "planetary-computer",
  "pystac-client",
]

urls.Changelog = "https://github.com/ecmwf/anemoi-datasets/CHANGELOG.md"

urls.Documentation = "https://anemoi-datasets.readthedocs.io/"
urls.Homepage = "https://github.com/ecmwf/anemoi-datasets/"
urls.Issues = "https://github.com/ecmwf/anemoi-datasets/issues"
urls.Repository = "https://github.com/ecmwf/anemoi-datasets/"
scripts.anemoi-datasets = "anemoi.datasets.__main__:main"

[tool.setuptools.package-data]
"anemoi.datasets.data" = [
  "*.css",
]

[tool.setuptools_scm]
version_file = "src/anemoi/datasets/_version.py"

[tool.isort]
profile = "black"

[tool.mypy]
strict = false
exclude = [
  "docs/**",
]

[tool.pydocstringformatter]
write = true
exclude = "docs/**"
style = "numpydoc"<|MERGE_RESOLUTION|>--- conflicted
+++ resolved
@@ -49,13 +49,8 @@
   "version",
 ]
 dependencies = [
-<<<<<<< HEAD
-  "anemoi-transform>=0.1.6",
+  "anemoi-transform>=0.1.9",
   "anemoi-utils[provenance]>=0.4.21",
-=======
-  "anemoi-transform>=0.1.9",
-  "anemoi-utils[provenance]>=0.4.19",
->>>>>>> 7fe6eb0a
   "cfunits",
   "numcodecs<0.16",                   # Until we move to zarr3
   "numpy",
