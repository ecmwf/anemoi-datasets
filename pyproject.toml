--- conflicted
+++ resolved
@@ -51,10 +51,7 @@
   "anemoi-utils[provenance]>=0.4.38",
   "cfunits",
   "glom",
-<<<<<<< HEAD
-=======
   "jsonschema",
->>>>>>> 5939d795
   "numcodecs<0.16",                   # Until we move to zarr3
   "numpy",
   "pyyaml",
