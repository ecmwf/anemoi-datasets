--- conflicted
+++ resolved
@@ -20,11 +20,8 @@
 from anemoi.utils.remote import Transfer
 from anemoi.utils.remote import TransferMethodNotImplementedError
 
-<<<<<<< HEAD
 from anemoi.datasets import Zarr2AndZarr3
-=======
 from anemoi.datasets.check import check_zarr
->>>>>>> 9a9bfe50
 
 from . import Command
 
@@ -308,10 +305,7 @@
                 LOG.info(f"Copying attribute {k} = {textwrap.shorten(str(v), 40)}")
             target.attrs[k] = v
 
-<<<<<<< HEAD
-        for name in sorted(source.keys()):
-            if Zarr2AndZarr3.is_zarr_group(source[name]):
-=======
+
         source_keys = list(source.keys())
 
         if not source_keys:
@@ -326,8 +320,7 @@
                     LOG.info(f"Skipping {name}")
                 continue
 
-            if isinstance(source[name], zarr.hierarchy.Group):
->>>>>>> 9a9bfe50
+            if Zarr2AndZarr3.is_zarr_group(source[name]):
                 group = target[name] if name in target else target.create_group(name)
                 self.copy_group(
                     source[name],
@@ -433,16 +426,13 @@
 
         assert target is not None, target
 
-<<<<<<< HEAD
-        source = zarr.open(self.source, mode="r")
-=======
+
         if self.verbosity > 0:
             LOG.info(f"Open source: {self.source}")
 
         source = zarr.open(self._store(self.source), mode="r")
         # zarr.consolidate_metadata(source)
 
->>>>>>> 9a9bfe50
         self.copy(source, target, self.verbosity)
         if os.path.exists(self.target) and os.path.isdir(self.target):
             LOG.info(f"Checking target: {self.target}")
