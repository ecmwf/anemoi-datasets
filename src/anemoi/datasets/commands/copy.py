# (C) Copyright 2024 Anemoi contributors.
#
# This software is licensed under the terms of the Apache Licence Version 2.0
# which can be obtained at http://www.apache.org/licenses/LICENSE-2.0.
#
# In applying this licence, ECMWF does not waive the privileges and immunities
# granted to it by virtue of its status as an intergovernmental organisation
# nor does it submit to any jurisdiction.


import logging
import os
import sys
from concurrent.futures import ThreadPoolExecutor
from concurrent.futures import as_completed
from typing import Any

import tqdm
from anemoi.utils.remote import Transfer
from anemoi.utils.remote import TransferMethodNotImplementedError

<<<<<<< HEAD
from anemoi.datasets.misc.check import check_zarr

from . import Command
=======
from anemoi.datasets.check import check_zarr
from anemoi.datasets.commands import Command
>>>>>>> e154dca8

LOG = logging.getLogger(__name__)

try:
    isatty = sys.stdout.isatty() and os.environ.get("TERM") != "dumb"
except AttributeError:
    isatty = False


class ZarrCopier:
    """Class to handle copying of Zarr datasets.

    Attributes
    ----------
    source : str
        Source location of the dataset.
    target : str
        Target location of the dataset.
    transfers : int
        Number of parallel transfers.
    block_size : int
        Size of data blocks to transfer.
    overwrite : bool
        Flag to overwrite existing dataset.
    resume : bool
        Flag to resume copying an existing dataset.
    verbosity : int
        Verbosity level of logging.
    nested : bool
        Flag to use ZARR's nested directory backend.
    rechunk : str
        Rechunk size for the target data array.
    """

    def __init__(
        self,
        source: str,
        target: str,
        transfers: int,
        block_size: int,
        overwrite: bool,
        resume: bool,
        verbosity: int,
        nested: bool,
        rechunk: str,
        **kwargs: Any,
    ) -> None:
        """Initialize the ZarrCopier.

        Parameters
        ----------
        source : str
            Source location of the dataset.
        target : str
            Target location of the dataset.
        transfers : int
            Number of parallel transfers.
        block_size : int
            Size of data blocks to transfer.
        overwrite : bool
            Flag to overwrite existing dataset.
        resume : bool
            Flag to resume copying an existing dataset.
        verbosity : int
            Verbosity level of logging.
        nested : bool
            Flag to use ZARR's nested directory backend.
        rechunk : str
            Rechunk size for the target data array.
        **kwargs : Any
            Additional keyword arguments.
        """
        self.source = source
        self.target = target
        self.transfers = transfers
        self.block_size = block_size
        self.overwrite = overwrite
        self.resume = resume
        self.verbosity = verbosity
        self.nested = nested
        self.rechunk = rechunk

        self.rechunking = rechunk.split(",") if rechunk else []

        source_is_ssh = self.source.startswith("ssh://")
        target_is_ssh = self.target.startswith("ssh://")

        if source_is_ssh or target_is_ssh:
            if self.rechunk:
                raise NotImplementedError("Rechunking with SSH not implemented.")
            assert NotImplementedError("SSH not implemented.")

    def _store(self, path: str, nested: bool = False) -> Any:
        """Get the storage path.

        Parameters
        ----------
        path : str
            Path to the storage.
        nested : bool, optional
            Flag to use nested directory storage.

        Returns
        -------
        Any
            Storage path.
        """
        if nested:
            import zarr

            return zarr.storage.NestedDirectoryStore(path)
        return path

    def copy_chunk(self, n: int, m: int, source: Any, target: Any, _copy: Any, verbosity: int) -> slice | None:
        """Copy a chunk of data from source to target.

        Parameters
        ----------
        n : int
            Start index of the chunk.
        m : int
            End index of the chunk.
        source : Any
            Source data.
        target : Any
            Target data.
        _copy : Any
            Copy status array.
        verbosity : int
            Verbosity level of logging.

        Returns
        -------
        slice or None
            Slice of copied data or None if skipped.
        """
        if _copy[n:m].all():
            LOG.info(f"Skipping {n} to {m}")
            return None

        if self.block_size % self.data_chunks[0] == 0:
            target[slice(n, m)] = source[slice(n, m)]
        else:
            LOG.warning(
                f"Block size ({self.block_size}) is not a multiple of target chunk size ({self.data_chunks[0]}). Slow copy expected."
            )
            if self.transfers > 1:
                # race condition, different threads might copy the same data to the same chunk
                raise NotImplementedError(
                    "Block size is not a multiple of target chunk size. Parallel copy not supported."
                )
            for i in tqdm.tqdm(
                range(n, m),
                desc=f"Copying {n} to {m}",
                leave=False,
                disable=not isatty and not verbosity,
            ):
                target[i] = source[i]

        return slice(n, m)

    def parse_rechunking(self, rechunking: list[str], source_data: Any) -> tuple:
        """Parse the rechunking configuration.

        Parameters
        ----------
        rechunking : list of str
            List of rechunk sizes.
        source_data : Any
            Source data.

        Returns
        -------
        tuple
            Parsed chunk sizes.
        """
        shape = source_data.shape
        chunks = list(source_data.chunks)
        for i, c in enumerate(rechunking):
            if not c:
                continue
            elif c == "full":
                chunks[i] = shape[i]
            c = int(c)
            c = min(c, shape[i])
            chunks[i] = c
        chunks = tuple(chunks)

        if chunks != source_data.chunks:
            LOG.info(f"Rechunking data from {source_data.chunks} to {chunks}")
            # if self.transfers > 1:
            #    raise NotImplementedError("Rechunking with multiple transfers is not implemented")
        return chunks

    def copy_data(self, source: Any, target: Any, _copy: Any, verbosity: int) -> None:
        """Copy data from source to target.

        Parameters
        ----------
        source : Any
            Source data.
        target : Any
            Target data.
        _copy : Any
            Copy status array.
        verbosity : int
            Verbosity level of logging.
        """
        LOG.info("Copying data")
        source_data = source["data"]

        self.data_chunks = self.parse_rechunking(self.rechunking, source_data)

        target_data = (
            target["data"]
            if "data" in target
            else target.create_dataset(
                "data",
                shape=source_data.shape,
                chunks=self.data_chunks,
                dtype=source_data.dtype,
                fill_value=source_data.fill_value,
            )
        )

        executor = ThreadPoolExecutor(max_workers=self.transfers)
        tasks = []
        n = 0
        while n < target_data.shape[0]:
            tasks.append(
                executor.submit(
                    self.copy_chunk,
                    n,
                    min(n + self.block_size, target_data.shape[0]),
                    source_data,
                    target_data,
                    _copy,
                    verbosity,
                )
            )
            n += self.block_size

        for future in tqdm.tqdm(as_completed(tasks), total=len(tasks), smoothing=0):
            copied = future.result()
            if copied is not None:
                _copy[copied] = True
                target["_copy"] = _copy

        target["_copy"] = _copy

        LOG.info("Copied data")

    def copy_array(self, name: str, source: Any, target: Any, _copy: Any, verbosity: int) -> None:
        """Copy an array from source to target.

        Parameters
        ----------
        name : str
            Name of the array.
        source : Any
            Source data.
        target : Any
            Target data.
        _copy : Any
            Copy status array.
        verbosity : int
            Verbosity level of logging.
        """
        for k, v in source.attrs.items():
            target.attrs[k] = v

        if name == "_copy":
            return

        if name == "data":
            self.copy_data(source, target, _copy, verbosity)
            return

        LOG.info(f"Copying {name}")
        target[name] = source[name]
        LOG.info(f"Copied {name}")

    def copy_group(self, source: Any, target: Any, _copy: Any, verbosity: int) -> None:
        """Copy a group from source to target.

        Parameters
        ----------
        source : Any
            Source data.
        target : Any
            Target data.
        _copy : Any
            Copy status array.
        verbosity : int
            Verbosity level of logging.
        """
        import zarr

        if self.verbosity > 0:
            LOG.info(f"Copying group {source} to {target}")

        for k, v in source.attrs.items():
            if self.verbosity > 1:
                import textwrap

                LOG.info(f"Copying attribute {k} = {textwrap.shorten(str(v), 40)}")
            target.attrs[k] = v

        source_keys = list(source.keys())

        if not source_keys:
            raise ValueError(f"Source group {source} is empty.")

        if self.verbosity > 1:
            LOG.info(f"Keys {source_keys}")

        for name in sorted(source_keys):
            if name.startswith("."):
                if self.verbosity > 1:
                    LOG.info(f"Skipping {name}")
                continue

            if isinstance(source[name], zarr.hierarchy.Group):
                group = target[name] if name in target else target.create_group(name)
                self.copy_group(
                    source[name],
                    group,
                    _copy,
                    verbosity,
                )
            else:
                self.copy_array(
                    name,
                    source,
                    target,
                    _copy,
                    verbosity,
                )

    def copy(self, source: Any, target: Any, verbosity: int) -> None:
        """Copy the entire dataset from source to target.

        Parameters
        ----------
        source : Any
            Source data.
        target : Any
            Target data.
        verbosity : int
            Verbosity level of logging.
        """
        import zarr

        if "_copy" not in target:
            target["_copy"] = zarr.zeros(
                source["data"].shape[0],
                dtype=bool,
            )
        _copy = target["_copy"]
        _copy_np = _copy[:]

        if self.verbosity > 1:
            import numpy as np

            LOG.info(f"copy {np.sum(_copy_np)} of {len(_copy_np)}")

        self.copy_group(source, target, _copy_np, verbosity)
        del target["_copy"]

    def run(self) -> None:
        """Execute the copy operation."""
        import zarr

        # base, ext = os.path.splitext(os.path.basename(args.source))
        # assert ext == ".zarr", ext
        # assert "." not in base, base
        LOG.info(f"Copying {self.source} to {self.target}")

        def target_exists() -> bool:
            try:
                zarr.open(self._store(self.target), mode="r")
                return True
            except ValueError:
                return False

        def target_finished() -> bool:
            target = zarr.open(self._store(self.target), mode="r")
            if "_copy" in target:
                done = sum(1 if x else 0 for x in target["_copy"])
                todo = len(target["_copy"])
                LOG.info(
                    "Resuming copy, done %s out or %s, %s%%",
                    done,
                    todo,
                    int(done / todo * 100 + 0.5),
                )
                return False
            elif "sums" in target and "data" in target:  # sums is copied last
                return True
            return False

        def open_target() -> Any:

            if not target_exists():
                return zarr.open(self._store(self.target, self.nested), mode="w")

            if self.overwrite:
                LOG.error("Target already exists, overwriting.")
                return zarr.open(self._store(self.target, self.nested), mode="w")

            if self.resume:
                if target_finished():
                    LOG.error("Target already exists and is finished.")
                    sys.exit(0)

                LOG.error("Target already exists, resuming copy.")
                return zarr.open(self._store(self.target, self.nested), mode="w+")

            LOG.error("Target already exists, use either --overwrite or --resume.")
            sys.exit(1)

        if self.verbosity > 0:
            LOG.info(f"Open target: {self.target}")

        target = open_target()

        assert target is not None, target

        if self.verbosity > 0:
            LOG.info(f"Open source: {self.source}")

        source = zarr.open(self._store(self.source), mode="r")
        # zarr.consolidate_metadata(source)

        self.copy(source, target, self.verbosity)
        if os.path.exists(self.target) and os.path.isdir(self.target):
            LOG.info(f"Checking target: {self.target}")
            check_zarr(self.target, self.verbosity)
        else:
            LOG.info(f"Target {self.target} is not a local directory, skipping check.")


class CopyMixin:
    """Mixin class for adding copy command arguments and running the copy operation."""

    internal = True
    timestamp = True

    def add_arguments(self, command_parser: Any) -> None:
        """Add arguments to the command parser.

        Parameters
        ----------
        command_parser : Any
            Command parser object.
        """
        group = command_parser.add_mutually_exclusive_group()
        group.add_argument(
            "--overwrite",
            action="store_true",
            help="Overwrite existing dataset. This will delete the target dataset if it already exists. Cannot be used with --resume.",
        )
        group.add_argument(
            "--resume", action="store_true", help="Resume copying an existing dataset. Cannot be used with --overwrite."
        )
        command_parser.add_argument("--transfers", type=int, default=8, help="Number of parallel transfers.")
        command_parser.add_argument(
            "--verbosity",
            type=int,
            help="Verbosity level. 0 is silent, 1 is normal, 2 is verbose.",
            default=1,
        )
        command_parser.add_argument("--nested", action="store_true", help="Use ZARR's nested directpry backend.")
        command_parser.add_argument(
            "--rechunk", help="Rechunk the target data array. Rechunk size should be a diviser of the block size."
        )
        command_parser.add_argument(
            "--block-size",
            type=int,
            default=100,
            help="For optimisation purposes, data is transfered by blocks. Default is 100.",
        )
        command_parser.add_argument("--workdir", help="Working directory for the copy operation.", default=".")
        command_parser.add_argument("source", help="Source location.")
        command_parser.add_argument("target", help="Target location.")

    def run(self, args: Any) -> None:
        """Run the copy command with the provided arguments.

        Parameters
        ----------
        args : Any
            Command arguments.
        """
        if args.source == args.target:
            raise ValueError("Source and target are the same.")

        if args.overwrite and args.resume:
            raise ValueError("Cannot use --overwrite and --resume together.")

        if not args.rechunk:
            # rechunking is only supported for ZARR datasets, it is implemented in this package
            try:
                if args.source.startswith("s3://") and not args.source.endswith("/"):
                    args.source = args.source + "/"
                copier = Transfer(
                    source=args.source,
                    target=args.target,
                    overwrite=args.overwrite,
                    resume=args.resume,
                    verbosity=args.verbosity,
                    threads=args.transfers,
                    workdir=args.workdir,
                )
                copier.run()
                return
            except TransferMethodNotImplementedError:
                # DataTransfer relies on anemoi-utils which is agnostic to the source and target format
                # it transfers file and folders, ignoring that it is zarr data
                # if it is not implemented, we fallback to the ZarrCopier
                pass

        copier = ZarrCopier(**vars(args))
        copier.run()
        return


class Copy(CopyMixin, Command):
    """Copy a dataset from one location to another."""


command = Copy<|MERGE_RESOLUTION|>--- conflicted
+++ resolved
@@ -19,14 +19,9 @@
 from anemoi.utils.remote import Transfer
 from anemoi.utils.remote import TransferMethodNotImplementedError
 
-<<<<<<< HEAD
 from anemoi.datasets.misc.check import check_zarr
 
 from . import Command
-=======
-from anemoi.datasets.check import check_zarr
-from anemoi.datasets.commands import Command
->>>>>>> e154dca8
 
 LOG = logging.getLogger(__name__)
 
