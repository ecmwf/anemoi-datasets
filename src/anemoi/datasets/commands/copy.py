--- conflicted
+++ resolved
@@ -109,9 +109,6 @@
                 raise NotImplementedError("Rechunking with SSH not implemented.")
             assert NotImplementedError("SSH not implemented.")
 
-<<<<<<< HEAD
-    def copy_chunk(self, n: int, m: int, source: Any, target: Any, _copy: Any, verbosity: int) -> Optional[slice]:
-=======
     def _store(self, path: str, nested: bool = False) -> Any:
         """Get the storage path.
 
@@ -134,7 +131,6 @@
         return path
 
     def copy_chunk(self, n: int, m: int, source: Any, target: Any, _copy: Any, verbosity: int) -> slice | None:
->>>>>>> 3541a1f7
         """Copy a chunk of data from source to target.
 
         Parameters
