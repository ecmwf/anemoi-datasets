--- conflicted
+++ resolved
@@ -10,12 +10,9 @@
 import logging
 from typing import Any
 
-<<<<<<< HEAD
 from anemoi.datasets.misc.validate import validate_dataset
-=======
-from anemoi.datasets.commands import Command
-from anemoi.datasets.validate import validate_dataset
->>>>>>> e154dca8
+
+from .. import Command
 
 LOG = logging.getLogger(__name__)
 
