# (C) Copyright 2024 Anemoi contributors.
#
# This software is licensed under the terms of the Apache Licence Version 2.0
# which can be obtained at http://www.apache.org/licenses/LICENSE-2.0.
#
# In applying this licence, ECMWF does not waive the privileges and immunities
# granted to it by virtue of its status as an intergovernmental organisation
# nor does it submit to any jurisdiction.

import datetime
import json
import logging
import os
import time
import uuid
import warnings
from functools import cached_property
from typing import Any
from typing import Optional
from typing import Union

import cftime
import numpy as np
import rich
import tqdm
import zarr
from anemoi.utils.dates import as_datetime
from anemoi.utils.dates import frequency_to_string
from anemoi.utils.dates import frequency_to_timedelta
from anemoi.utils.humanize import compress_dates
from anemoi.utils.humanize import seconds_to_human
from anemoi.utils.sanitise import sanitise
from earthkit.data.core.order import build_remapping

from anemoi.datasets import MissingDateError
from anemoi.datasets import open_dataset
from anemoi.datasets.create.input.trace import enable_trace
from anemoi.datasets.create.persistent import build_storage
from anemoi.datasets.data.misc import as_first_date
from anemoi.datasets.data.misc import as_last_date
from anemoi.datasets.dates.groups import Groups

from .check import DatasetName
from .check import check_data_values
from .chunks import ChunkFilter
from .config import build_output
from .config import loader_config
from .input import InputBuilder
from .statistics import Summary
from .statistics import TmpStatistics
from .statistics import check_variance
from .statistics import compute_statistics
from .statistics import default_statistics_dates
from .statistics import fix_variance
from .utils import normalize_and_check_dates
from .writer import ViewCacheArray

LOG = logging.getLogger(__name__)

VERSION = "0.30"


def json_tidy(o: Any) -> Any:
    """Convert various types to JSON serializable format.

    Parameters
    ----------
    o : Any
        The object to convert.

    Returns
    -------
    Any
        The JSON serializable object.
    """
    if isinstance(o, datetime.datetime):
        return o.isoformat()

    if isinstance(o, datetime.datetime):
        return o.isoformat()

    if isinstance(o, datetime.timedelta):
        return frequency_to_string(o)

    if isinstance(o, cftime.DatetimeJulian):
        import pandas as pd

        o = pd.Timestamp(
            o.year,
            o.month,
            o.day,
            o.hour,
            o.minute,
            o.second,
        )
        return o.isoformat()

    if isinstance(o, (np.float32, np.float64)):
        return float(o)

    raise TypeError(f"{repr(o)} is not JSON serializable {type(o)}")


def build_statistics_dates(
    dates: list[datetime.datetime],
    start: Optional[datetime.datetime],
    end: Optional[datetime.datetime],
) -> tuple[str, str]:
    """Compute the start and end dates for the statistics.

    Parameters
    ----------
    dates : list of datetime.datetime
        The list of dates.
    start : Optional[datetime.datetime]
        The start date.
    end : Optional[datetime.datetime]
        The end date.

    Returns
    -------
    tuple of str
        The start and end dates in ISO format.
    """
    # if not specified, use the default statistics dates
    default_start, default_end = default_statistics_dates(dates)
    if start is None:
        start = default_start
    if end is None:
        end = default_end

    # in any case, adapt to the actual dates in the dataset
    start = as_first_date(start, dates)
    end = as_last_date(end, dates)

    # and convert to datetime to isoformat
    start = start.astype(datetime.datetime)
    end = end.astype(datetime.datetime)
    return (start.isoformat(), end.isoformat())


def _path_readable(path: str) -> bool:
    """Check if the path is readable.

    Parameters
    ----------
    path : str
        The path to check.

    Returns
    -------
    bool
        True if the path is readable, False otherwise.
    """
    import zarr

    try:
        zarr.open(path, "r")
        return True
    except zarr.errors.PathNotFoundError:
        return False


class Dataset:
    """A class to represent a dataset."""

    def __init__(self, path: str):
        """Initialize a Dataset instance.

        Parameters
        ----------
        path : str
            The path to the dataset.
        """
        self.path = path

        _, ext = os.path.splitext(self.path)
        if ext != ".zarr":
            raise ValueError(f"Unsupported extension={ext} for path={self.path}")

    def add_dataset(self, mode: str = "r+", **kwargs: Any) -> zarr.Array:
        """Add a dataset to the Zarr store.

        Parameters
        ----------
        mode : str, optional
            The mode to open the Zarr store.
        **kwargs
            Additional arguments for the dataset.

        Returns
        -------
        zarr.Array
            The added dataset.
        """
        import zarr

        z = zarr.open(self.path, mode=mode)
        from .zarr import add_zarr_dataset

        return add_zarr_dataset(zarr_root=z, **kwargs)

    def update_metadata(self, **kwargs: Any) -> None:
        """Update the metadata of the dataset.

        Parameters
        ----------
        **kwargs
            The metadata to update.
        """
        import zarr

        LOG.debug(f"Updating metadata {kwargs}")
        z = zarr.open(self.path, mode="w+")
        for k, v in kwargs.items():
            if isinstance(v, np.datetime64):
                v = v.astype(datetime.datetime)
            if isinstance(v, datetime.date):
                v = v.isoformat()
            z.attrs[k] = json.loads(json.dumps(v, default=json_tidy))

    @cached_property
    def anemoi_dataset(self) -> Any:
        """Get the Anemoi dataset."""
        return open_dataset(self.path)

    @cached_property
    def zarr_metadata(self) -> dict:
        """Get the Zarr metadata."""
        import zarr

        return dict(zarr.open(self.path, mode="r").attrs)

    def print_info(self) -> None:
        """Print information about the dataset."""
        import zarr

        z = zarr.open(self.path, mode="r")
        try:
            LOG.info(z["data"].info)
        except Exception as e:
            LOG.info(e)

    def get_zarr_chunks(self) -> tuple:
        """Get the chunks of the Zarr dataset.

        Returns
        -------
        tuple
            The chunks of the Zarr dataset.
        """
        import zarr

        z = zarr.open(self.path, mode="r")
        return z["data"].chunks

    def check_name(
        self,
        resolution: str,
        dates: list[datetime.datetime],
        frequency: datetime.timedelta,
        raise_exception: bool = True,
        is_test: bool = False,
    ) -> None:
        """Check the name of the dataset.

        Parameters
        ----------
        resolution : str
            The resolution of the dataset.
        dates : list of datetime.datetime
            The dates of the dataset.
        frequency : datetime.timedelta
            The frequency of the dataset.
        raise_exception : bool, optional
            Whether to raise an exception if the name is invalid.
        is_test : bool, optional
            Whether this is a test.
        """
        basename, _ = os.path.splitext(os.path.basename(self.path))
        try:
            DatasetName(basename, resolution, dates[0], dates[-1], frequency).raise_if_not_valid()
        except Exception as e:
            if raise_exception and not is_test:
                raise e
            else:
                LOG.warning(f"Dataset name error: {e}")

    def get_main_config(self) -> Any:
        """Get the main configuration of the dataset.

        Returns
        -------
        Any
            The main configuration.
        """
        import zarr

        z = zarr.open(self.path, mode="r")
        config = loader_config(z.attrs.get("_create_yaml_config"))

        if "env" in config:
            for k, v in config["env"].items():
                LOG.info(f"Setting env variable {k}={v}")
                os.environ[k] = str(v)

        return config


class WritableDataset(Dataset):
    """A class to represent a writable dataset."""

    def __init__(self, path: str):
        """Initialize a WritableDataset instance.

        Parameters
        ----------
        path : str
            The path to the dataset.
        """
        super().__init__(path)
        self.path = path

        import zarr

        self.z = zarr.open(self.path, mode="r+")

    @cached_property
    def data_array(self) -> Any:
        """Get the data array of the dataset."""
        import zarr

        return zarr.open(self.path, mode="r+")["data"]


class NewDataset(Dataset):
    """A class to represent a new dataset."""

    def __init__(self, path: str, overwrite: bool = False):
        """Initialize a NewDataset instance.

        Parameters
        ----------
        path : str
            The path to the dataset.
        overwrite : bool, optional
            Whether to overwrite the existing dataset.
        """
        super().__init__(path)
        self.path = path

        import zarr

        self.z = zarr.open(self.path, mode="w")
        self.z.create_group("_build")


class Actor:  # TODO: rename to Creator
    """A base class for dataset creation actors."""

    dataset_class = WritableDataset

    def __init__(self, path: str, cache: Optional[str] = None):
        """Initialize an Actor instance.

        Parameters
        ----------
        path : str
            The path to the dataset.
        cache : Optional[str], optional
            The cache directory.
        """
        # Catch all floating point errors, including overflow, sqrt(<0), etc
        np.seterr(all="raise", under="warn")

        self.path = path
        self.cache = cache
        self.dataset = self.dataset_class(self.path)

    def run(self) -> None:
        """Run the actor."""
        # to be implemented in the sub-classes
        raise NotImplementedError()

    def update_metadata(self, **kwargs: Any) -> None:
        """Update the metadata of the dataset.

        Parameters
        ----------
        **kwargs
            The metadata to update.
        """
        self.dataset.update_metadata(**kwargs)

    def _cache_context(self) -> Any:
        """Get the cache context.

        Returns
        -------
        Any
            The cache context.
        """
        from .utils import cache_context

        return cache_context(self.cache)

    def check_unkown_kwargs(self, kwargs: dict) -> None:
        """Check for unknown keyword arguments.

        Parameters
        ----------
        kwargs : dict
            The keyword arguments.
        """
        # remove this latter
        LOG.warning(f"💬 Unknown kwargs for {self.__class__.__name__}: {kwargs}")

    def read_dataset_metadata(self, path: str) -> None:
        """Read the metadata of the dataset.

        Parameters
        ----------
        path : str
            The path to the dataset.
        """
        ds = open_dataset(path)
        self.dataset_shape = ds.shape
        self.variables_names = ds.variables
        assert len(self.variables_names) == ds.shape[1], self.dataset_shape
        self.dates = ds.dates

        self.missing_dates = sorted(list([self.dates[i] for i in ds.missing]))

        def check_missing_dates(expected: list[np.datetime64]) -> None:
            """Check if the missing dates in the dataset match the expected dates.

            Parameters
            ----------
            expected : list of np.datetime64
                The expected missing dates.

            Raises
            ------
            ValueError
                If the missing dates in the dataset do not match the expected dates.
            """
            import zarr

            z = zarr.open(path, "r")
            missing_dates = z.attrs.get("missing_dates", [])
            missing_dates = sorted([np.datetime64(d) for d in missing_dates])
            if missing_dates != expected:
                LOG.warning("Missing dates given in recipe do not match the actual missing dates in the dataset.")
                LOG.warning(f"Missing dates in recipe: {sorted(str(x) for x in missing_dates)}")
                LOG.warning(f"Missing dates in dataset: {sorted(str(x) for x in  expected)}")
                raise ValueError("Missing dates given in recipe do not match the actual missing dates in the dataset.")

        check_missing_dates(self.missing_dates)


class Patch(Actor):
    """A class to apply patches to a dataset."""

    def __init__(self, path: str, options: dict = None, **kwargs: Any):
        """Initialize a Patch instance.

        Parameters
        ----------
        path : str
            The path to the dataset.
        options : dict, optional
            The patch options.
        """
        self.path = path
        self.options = options or {}

    def run(self) -> None:
        """Run the patch."""
        from .patch import apply_patch

        apply_patch(self.path, **self.options)


class Size(Actor):
    """A class to compute the size of a dataset."""

    def __init__(self, path: str, **kwargs: Any):
        """Initialize a Size instance.

        Parameters
        ----------
        path : str
            The path to the dataset.
        """
        super().__init__(path)

    def run(self) -> None:
        """Run the size computation."""
        from .size import compute_directory_sizes

        metadata = compute_directory_sizes(self.path)
        self.update_metadata(**metadata)

        # Look for constant fields
        ds = open_dataset(self.path)
        constants = ds.computed_constant_fields()

        variables_metadata = self.dataset.zarr_metadata.get("variables_metadata", {}).copy()
        for k in constants:
            variables_metadata[k]["constant_in_time"] = True

        self.update_metadata(constant_fields=constants, variables_metadata=variables_metadata)


class HasRegistryMixin:
    """A mixin class to provide registry functionality."""

    @cached_property
    def registry(self) -> Any:
        """Get the registry."""
        from .zarr import ZarrBuiltRegistry

        return ZarrBuiltRegistry(self.path, use_threads=self.use_threads)


class HasStatisticTempMixin:
    """A mixin class to provide temporary statistics functionality."""

    @cached_property
    def tmp_statistics(self) -> TmpStatistics:
        """Get the temporary statistics."""
        directory = self.statistics_temp_dir or os.path.join(self.path + ".storage_for_statistics.tmp")
        return TmpStatistics(directory)


class HasElementForDataMixin:
    """A mixin class to provide element creation functionality for data."""

    def create_elements(self, config: Any) -> None:
        """Create elements for the dataset.

        Parameters
        ----------
        config : Any
            The configuration.
        """
        assert self.registry
        assert self.tmp_statistics

        LOG.info(dict(config.dates))

        self.groups = Groups(**config.dates)
        LOG.info(self.groups)

        self.output = build_output(config.output, parent=self)

        self.input = InputBuilder(
            config.input,
            data_sources=config.get("data_sources", {}),
            order_by=self.output.order_by,
            flatten_grid=self.output.flatten_grid,
            remapping=build_remapping(self.output.remapping),
            use_grib_paramid=config.build.use_grib_paramid,
        )
        LOG.debug("✅ INPUT_BUILDER")
        LOG.debug(self.input)


class Init(Actor, HasRegistryMixin, HasStatisticTempMixin, HasElementForDataMixin):
    """A class to initialize a new dataset."""

    dataset_class = NewDataset

    def __init__(
        self,
        path: str,
        config: dict,
        check_name: bool = False,
        overwrite: bool = False,
        use_threads: bool = False,
        statistics_temp_dir: Optional[str] = None,
        progress: Any = None,
        test: bool = False,
        cache: Optional[str] = None,
        **kwargs: Any,
    ):
        """Initialize an Init instance.

        Parameters
        ----------
        path : str
            The path to the dataset.
        config : dict
            The configuration.
        check_name : bool, optional
            Whether to check the dataset name.
        overwrite : bool, optional
            Whether to overwrite the existing dataset.
        use_threads : bool, optional
            Whether to use threads.
        statistics_temp_dir : Optional[str], optional
            The directory for temporary statistics.
        progress : Any, optional
            The progress indicator.
        test : bool, optional
            Whether this is a test.
        cache : Optional[str], optional
            The cache directory.
        """
        if _path_readable(path) and not overwrite:
            raise Exception(f"{path} already exists. Use overwrite=True to overwrite.")

        super().__init__(path, cache=cache)
        self.config = config
        self.check_name = check_name
        self.use_threads = use_threads
        self.statistics_temp_dir = statistics_temp_dir
        self.progress = progress
        self.test = test

        self.main_config = loader_config(config, is_test=test)

        # self.registry.delete() ??
        self.tmp_statistics.delete()

        assert isinstance(self.main_config.output.order_by, dict), self.main_config.output.order_by
        self.create_elements(self.main_config)

        LOG.info(f"Groups: {self.groups}")

        one_date = self.groups.one_date()
        # assert False, (type(one_date), type(self.groups))
        self.minimal_input = self.input.select(one_date)
        LOG.info(f"Minimal input for 'init' step (using only the first date) : {one_date}")
        LOG.info(self.minimal_input)

    def run(self) -> int:
        """Run the initialization.

        Returns
        -------
        int
            The number of groups to process.
        """
        with self._cache_context():
            return self._run()

    def _run(self) -> int:
        """Internal method to run the initialization.

        Returns
        -------
        int
            The number of groups to process.
        """
        """Create an empty dataset of the right final shape.

        Read a small part of the data to get the shape of the data and the resolution and more metadata.
        """

        LOG.info("Config loaded ok:")
        # LOG.info(self.main_config)

        dates = self.groups.provider.values
        frequency = self.groups.provider.frequency
        missing = self.groups.provider.missing

        assert isinstance(frequency, datetime.timedelta), frequency

        LOG.info(f"Found {len(dates)} datetimes.")
        LOG.info(f"Dates: Found {len(dates)} datetimes, in {len(self.groups)} groups: ")
        LOG.info(f"Missing dates: {len(missing)}")
        lengths = tuple(len(g) for g in self.groups)

        rich.print("Minimal input dates:", self.minimal_input)

        variables = self.minimal_input.variables
        LOG.info(f"Found {len(variables)} variables : {','.join(variables)}.")

        variables_with_nans = self.main_config.statistics.get("allow_nans", [])

        ensembles = self.minimal_input.ensembles
        LOG.info(f"Found {len(ensembles)} ensembles : {','.join([str(_) for _ in ensembles])}.")

        grid_points = self.minimal_input.grid_points
        LOG.info(f"gridpoints size: {[len(i) for i in grid_points]}")

        resolution = self.minimal_input.resolution
        LOG.info(f"{resolution=}")

        coords = self.minimal_input.coords
        coords["dates"] = dates
        total_shape = self.minimal_input.shape
        total_shape[0] = len(dates)
        LOG.info(f"total_shape = {total_shape}")

        chunks = self.output.get_chunking(coords)
        LOG.info(f"{chunks=}")
        dtype = self.output.dtype

        LOG.info(f"Creating Dataset '{self.path}', with {total_shape=}, {chunks=} and {dtype=}")

        metadata = {}
        metadata["uuid"] = str(uuid.uuid4())

        metadata.update(self.main_config.get("add_metadata", {}))

        metadata["_create_yaml_config"] = self.main_config.get_serialisable_dict()

        recipe = sanitise(self.main_config.get_serialisable_dict())

        # Remove stuff added by prepml
        for k in [
            "build_dataset",
            "config_format_version",
            "config_path",
            "dataset_status",
            "ecflow",
            "metadata",
            "platform",
            "reading_chunks",
            "upload",
        ]:
            recipe.pop(k, None)

        metadata["recipe"] = recipe

        metadata["description"] = self.main_config.description
        metadata["licence"] = self.main_config["licence"]
        metadata["attribution"] = self.main_config["attribution"]

        metadata["remapping"] = self.output.remapping
        metadata["order_by"] = self.output.order_by_as_list
        metadata["flatten_grid"] = self.output.flatten_grid

        metadata["ensemble_dimension"] = len(ensembles)
        metadata["variables"] = variables
        metadata["variables_with_nans"] = variables_with_nans
        metadata["allow_nans"] = self.main_config.build.get("allow_nans", False)
        metadata["resolution"] = resolution

        metadata["data_request"] = self.minimal_input.data_request
        metadata["field_shape"] = self.minimal_input.field_shape
        metadata["proj_string"] = self.minimal_input.proj_string
        metadata["variables_metadata"] = self.minimal_input.variables_metadata

        metadata["start_date"] = dates[0].isoformat()
        metadata["end_date"] = dates[-1].isoformat()
        metadata["frequency"] = frequency
        metadata["missing_dates"] = [_.isoformat() for _ in missing]

        metadata["version"] = VERSION

        self.dataset.check_name(
            raise_exception=self.check_name,
            is_test=self.test,
            resolution=resolution,
            dates=dates,
            frequency=frequency,
        )

        if len(dates) != total_shape[0]:
            raise ValueError(
                f"Final date size {len(dates)} (from {dates[0]} to {dates[-1]}, {frequency=}) "
                f"does not match data shape {total_shape[0]}. {total_shape=}"
            )

        dates = normalize_and_check_dates(dates, metadata["start_date"], metadata["end_date"], metadata["frequency"])

        metadata.update(self.main_config.get("force_metadata", {}))

        ###############################################################
        # write metadata
        ###############################################################

        self.update_metadata(**metadata)

        self.dataset.add_dataset(
            name="data",
            chunks=chunks,
            dtype=dtype,
            shape=total_shape,
            dimensions=("time", "variable", "ensemble", "cell"),
        )
        self.dataset.add_dataset(name="dates", array=dates, dimensions=("time",))
        self.dataset.add_dataset(name="latitudes", array=grid_points[0], dimensions=("cell",))
        self.dataset.add_dataset(name="longitudes", array=grid_points[1], dimensions=("cell",))

        self.registry.create(lengths=lengths)
        self.tmp_statistics.create(exist_ok=False)
        self.registry.add_to_history("tmp_statistics_initialised", version=self.tmp_statistics.version)

        statistics_start, statistics_end = build_statistics_dates(
            dates,
            self.main_config.statistics.get("start"),
            self.main_config.statistics.get("end"),
        )
        self.update_metadata(statistics_start_date=statistics_start, statistics_end_date=statistics_end)
        LOG.info(f"Will compute statistics from {statistics_start} to {statistics_end}")

        self.registry.add_to_history("init finished")

        assert chunks == self.dataset.get_zarr_chunks(), (chunks, self.dataset.get_zarr_chunks())

        # Return the number of groups to process, so we can show a nice progress bar
        return len(lengths)


class Load(Actor, HasRegistryMixin, HasStatisticTempMixin, HasElementForDataMixin):
    """A class to load data into a dataset."""

    def __init__(
        self,
        path: str,
        parts: Optional[str] = None,
        use_threads: bool = False,
        statistics_temp_dir: Optional[str] = None,
        progress: Any = None,
        cache: Optional[str] = None,
        **kwargs: Any,
    ):
        """Initialize a Load instance.

        Parameters
        ----------
        path : str
            The path to the dataset.
        parts : Optional[str], optional
            The parts to load.
        use_threads : bool, optional
            Whether to use threads.
        statistics_temp_dir : Optional[str], optional
            The directory for temporary statistics.
        progress : Any, optional
            The progress indicator.
        cache : Optional[str], optional
            The cache directory.
        """
        super().__init__(path, cache=cache)
        self.use_threads = use_threads
        self.statistics_temp_dir = statistics_temp_dir
        self.progress = progress
        self.parts = parts
        self.dataset = WritableDataset(self.path)

        self.main_config = self.dataset.get_main_config()
        self.create_elements(self.main_config)
        self.read_dataset_metadata(self.dataset.path)

        total = len(self.registry.get_flags())
        self.chunk_filter = ChunkFilter(parts=self.parts, total=total)

        self.data_array = self.dataset.data_array
        self.n_groups = len(self.groups)

    def run(self) -> None:
        """Run the data loading."""
        with self._cache_context():
            self._run()

    def _run(self) -> None:
        """Internal method to run the data loading."""
        for igroup, group in enumerate(self.groups):
            if not self.chunk_filter(igroup):
                continue
            if self.registry.get_flag(igroup):
                LOG.info(f" -> Skipping {igroup} total={len(self.groups)} (already done)")
                continue

            # assert isinstance(group[0], datetime.datetime), type(group[0])
            LOG.debug(f"Building data for group {igroup}/{self.n_groups}")

            result = self.input.select(argument=group)
            assert result.group_of_dates == group, (len(result.group_of_dates), len(group), group)

            # There are several groups.
            # There is one result to load for each group.
            self.load_result(result)
            self.registry.set_flag(igroup)

        self.registry.add_provenance(name="provenance_load")
        self.tmp_statistics.add_provenance(name="provenance_load", config=self.main_config)

        self.dataset.print_info()

    def load_result(self, result: Any) -> None:
        """Load the result into the dataset.

        Parameters
        ----------
        result : Any
            The result to load.
        """
        # There is one cube to load for each result.
        dates = list(result.group_of_dates)

        LOG.debug(f"Loading cube for {len(dates)} dates")

        cube = result.get_cube()
        shape = cube.extended_user_shape
        dates_in_data = cube.user_coords["valid_datetime"]

        LOG.debug(f"Loading {shape=} in {self.data_array.shape=}")

        def check_shape(cube, dates, dates_in_data):
            if cube.extended_user_shape[0] != len(dates):
                print(
                    f"Cube shape does not match the number of dates got {cube.extended_user_shape[0]}, expected {len(dates)}"
                )
                print("Requested dates", compress_dates(dates))
                print("Cube dates", compress_dates(dates_in_data))

                a = set(as_datetime(_) for _ in dates)
                b = set(as_datetime(_) for _ in dates_in_data)

                print("Missing dates", compress_dates(a - b))
                print("Extra dates", compress_dates(b - a))

                raise ValueError(
                    f"Cube shape does not match the number of dates got {cube.extended_user_shape[0]}, expected {len(dates)}"
                )

        check_shape(cube, dates, dates_in_data)

        def check_dates_in_data(dates_in_data, requested_dates):
            _requested_dates = [np.datetime64(_) for _ in requested_dates]
            _dates_in_data = [np.datetime64(_) for _ in dates_in_data]
            if _dates_in_data != _requested_dates:
                LOG.error("Dates in data are not the requested ones:")

                dates_in_data = set(dates_in_data)
                requested_dates = set(requested_dates)

                missing = sorted(requested_dates - dates_in_data)
                extra = sorted(dates_in_data - requested_dates)

                if missing:
                    LOG.error(f"Missing dates: {[_.isoformat() for _ in missing]}")
                if extra:
                    LOG.error(f"Extra dates: {[_.isoformat() for _ in extra]}")

                raise ValueError("Dates in data are not the requested ones")

        check_dates_in_data(dates_in_data, dates)

        def dates_to_indexes(dates, all_dates):
            x = np.array(dates, dtype=np.datetime64)
            y = np.array(all_dates, dtype=np.datetime64)
            bitmap = np.isin(x, y)
            return np.where(bitmap)[0]

        indexes = dates_to_indexes(self.dates, dates_in_data)

        array = ViewCacheArray(self.data_array, shape=shape, indexes=indexes)
        LOG.info(f"Loading array shape={shape}, indexes={len(indexes)}")
        self.load_cube(cube, array)

        stats = compute_statistics(array.cache, self.variables_names, allow_nans=self._get_allow_nans())
        self.tmp_statistics.write(indexes, stats, dates=dates_in_data)
        LOG.info("Flush data array")
        array.flush()
        LOG.info("Flushed data array")

    def _get_allow_nans(self) -> Union[bool, list]:
        """Get the allow_nans configuration.

        Returns
        -------
        bool | list
            The allow_nans configuration.
        """
        config = self.main_config
        if "allow_nans" in config.build:
            return config.build.allow_nans

        return config.statistics.get("allow_nans", [])

    def load_cube(self, cube: Any, array: ViewCacheArray) -> None:
        """Load the cube into the array.

        Parameters
        ----------
        cube : Any
            The cube to load.
        array : ViewCacheArray
            The array to load into.
        """
        # There are several cubelets for each cube
        start = time.time()
        load = 0
        save = 0

        reading_chunks = None
        total = cube.count(reading_chunks)
        LOG.debug(f"Loading datacube: {cube}")

        def position(x: Any) -> Optional[int]:
            if isinstance(x, str) and "/" in x:
                x = x.split("/")
                return int(x[0])
            return None

        bar = tqdm.tqdm(
            iterable=cube.iterate_cubelets(reading_chunks),
            total=total,
            desc=f"Loading datacube {cube}",
            position=position(self.parts),
        )
        for i, cubelet in enumerate(bar):
            bar.set_description(f"Loading {i}/{total}")

            now = time.time()
            data = cubelet.to_numpy()
            local_indexes = cubelet.coords
            load += time.time() - now

            name = self.variables_names[local_indexes[1]]
            check_data_values(
                data[:],
                name=name,
                log=[i, data.shape, local_indexes],
                allow_nans=self._get_allow_nans(),
            )

            now = time.time()
            array[local_indexes] = data
            save += time.time() - now

        now = time.time()
        save += time.time() - now
        LOG.debug(
            f"Elapsed: {seconds_to_human(time.time() - start)}, "
            f"load time: {seconds_to_human(load)}, "
            f"write time: {seconds_to_human(save)}."
        )


class Cleanup(Actor, HasRegistryMixin, HasStatisticTempMixin):
    """A class to clean up temporary data and registry entries."""

    def __init__(
        self,
        path: str,
        statistics_temp_dir: Optional[str] = None,
        delta: list = [],
        use_threads: bool = False,
        **kwargs: Any,
    ):
        """Initialize a Cleanup instance.

        Parameters
        ----------
        path : str
            The path to the dataset.
        statistics_temp_dir : Optional[str], optional
            The directory for temporary statistics.
        delta : list, optional
            The delta values.
        use_threads : bool, optional
            Whether to use threads.
        """
        super().__init__(path)
        self.use_threads = use_threads
        self.statistics_temp_dir = statistics_temp_dir
        self.additinon_temp_dir = statistics_temp_dir
        self.actors = [
            _InitAdditions(path, delta=d, use_threads=use_threads, statistics_temp_dir=statistics_temp_dir)
            for d in delta
        ]

    def run(self) -> None:
        """Run the cleanup."""

        self.tmp_statistics.delete()
        self.registry.clean()
        for actor in self.actors:
            actor.cleanup()


class Verify(Actor):
    """A class to verify the integrity of a dataset."""

    def __init__(self, path: str, **kwargs: Any):
        """Initialize a Verify instance.

        Parameters
        ----------
        path : str
            The path to the dataset.
        """
        super().__init__(path)

    def run(self) -> None:
        """Run the verification."""
        LOG.info(f"Verifying dataset at {self.path}")
        LOG.info(str(self.dataset.anemoi_dataset))


class AdditionsMixin:
    """A mixin class to handle dataset additions."""

    def skip(self) -> bool:
        """Check if the additions should be skipped.

        Returns
        -------
        bool
            Whether to skip the additions.
        """
        frequency = frequency_to_timedelta(self.dataset.anemoi_dataset.frequency)
        if not self.delta.total_seconds() % frequency.total_seconds() == 0:
            LOG.debug(f"Delta {self.delta} is not a multiple of frequency {frequency}. Skipping.")
            return True

        if self.dataset.zarr_metadata.get("build", {}).get("additions", None) is False:
            LOG.warning(f"Additions are disabled for {self.path} in the recipe.")
            return True

        return False

    @cached_property
    def tmp_storage_path(self) -> str:
        """Get the path to the temporary storage."""
        name = "storage_for_additions"
        if self.delta:
            name += frequency_to_string(self.delta)
        return os.path.join(f"{self.path}.{name}.tmp")

    def read_from_dataset(self) -> None:
        """Read data from the dataset."""
        self.variables = self.dataset.anemoi_dataset.variables
        self.frequency = frequency_to_timedelta(self.dataset.anemoi_dataset.frequency)
        start = self.dataset.zarr_metadata["statistics_start_date"]
        end = self.dataset.zarr_metadata["statistics_end_date"]
        self.start = datetime.datetime.fromisoformat(start)
        self.end = datetime.datetime.fromisoformat(end)

        ds = open_dataset(self.path, start=self.start, end=self.end)
        self.dates = ds.dates
        self.total = len(self.dates)

        idelta = self.delta.total_seconds() // self.frequency.total_seconds()
        assert int(idelta) == idelta, idelta
        idelta = int(idelta)
        self.ds = DeltaDataset(ds, idelta)


class DeltaDataset:
    """A class to represent a dataset with delta values."""

    def __init__(self, ds: Any, idelta: int):
        """Initialize a DeltaDataset instance.

        Parameters
        ----------
        ds : Any
            The dataset.
        idelta : int
            The delta value.
        """
        self.ds = ds
        self.idelta = idelta

    def __getitem__(self, i: int) -> Any:
        """Get an item from the dataset.

        Parameters
        ----------
        i : int
            The index.

        Returns
        -------
        Any
            The item.
        """
        j = i - self.idelta
        if j < 0:
            raise MissingDateError(f"Missing date {j}")
        return self.ds[i : i + 1, ...] - self.ds[j : j + 1, ...]


class _InitAdditions(Actor, HasRegistryMixin, AdditionsMixin):
    """A class to initialize dataset additions."""

    def __init__(self, path: str, delta: str, use_threads: bool = False, progress: Any = None, **kwargs: Any):
        """Initialize an _InitAdditions instance.

        Parameters
        ----------
        path : str
            The path to the dataset.
        delta : str
            The delta value.
        use_threads : bool, optional
            Whether to use threads.
        progress : Any, optional
            The progress indicator.
        """
        super().__init__(path)
        self.delta = frequency_to_timedelta(delta)
        self.use_threads = use_threads
        self.progress = progress

    def run(self) -> None:
        """Run the additions initialization."""
        if self.skip():
            LOG.info(f"Skipping delta={self.delta}")
            return

        self.tmp_storage = build_storage(directory=self.tmp_storage_path, create=True)
        self.tmp_storage.delete()
        self.tmp_storage.create()
        LOG.info(f"Dataset {self.tmp_storage_path} additions initialised.")

    def cleanup(self) -> None:
        """Clean up the temporary storage."""
        self.tmp_storage = build_storage(directory=self.tmp_storage_path, create=False)
        self.tmp_storage.delete()
        LOG.info(f"Cleaned temporary storage {self.tmp_storage_path}")


class _RunAdditions(Actor, HasRegistryMixin, AdditionsMixin):
    """A class to run dataset additions."""

    def __init__(
        self,
        path: str,
        delta: str,
        parts: Optional[str] = None,
        use_threads: bool = False,
        progress: Any = None,
        **kwargs: Any,
    ):
        """Initialize a _RunAdditions instance.

        Parameters
        ----------
        path : str
            The path to the dataset.
        delta : str
            The delta value.
        parts : Optional[str], optional
            The parts to load.
        use_threads : bool, optional
            Whether to use threads.
        progress : Any, optional
            The progress indicator.
        """
        super().__init__(path)
        self.delta = frequency_to_timedelta(delta)
        self.use_threads = use_threads
        self.progress = progress
        self.parts = parts

        self.tmp_storage = build_storage(directory=self.tmp_storage_path, create=False)
        LOG.info(f"Writing in {self.tmp_storage_path}")

    def run(self) -> None:
        """Run the additions."""
        if self.skip():
            LOG.info(f"Skipping delta={self.delta}")
            return

        self.read_from_dataset()

        chunk_filter = ChunkFilter(parts=self.parts, total=self.total)
        for i in range(0, self.total):
            if not chunk_filter(i):
                continue
            date = self.dates[i]
            try:
                arr = self.ds[i]
                stats = compute_statistics(arr, self.variables, allow_nans=self.allow_nans)
                self.tmp_storage.add([date, i, stats], key=date)
            except MissingDateError:
                self.tmp_storage.add([date, i, "missing"], key=date)
        self.tmp_storage.flush()
        LOG.debug(f"Dataset {self.path} additions run.")

    def allow_nans(self) -> bool:
        """Check if NaNs are allowed.

        Returns
        -------
        bool
            Whether NaNs are allowed.
        """
        if self.dataset.anemoi_dataset.metadata.get("allow_nans", False):
            return True

        variables_with_nans = self.dataset.anemoi_dataset.metadata.get("variables_with_nans", None)
        if variables_with_nans is not None:
            return variables_with_nans
        warnings.warn(f"❗Cannot find 'variables_with_nans' in {self.path}, assuming nans allowed.")
        return True


class _FinaliseAdditions(Actor, HasRegistryMixin, AdditionsMixin):
    """A class to finalize dataset additions."""

    def __init__(self, path: str, delta: str, use_threads: bool = False, progress: Any = None, **kwargs: Any):
        """Initialize a _FinaliseAdditions instance.

        Parameters
        ----------
        path : str
            The path to the dataset.
        delta : str
            The delta value.
        use_threads : bool, optional
            Whether to use threads.
        progress : Any, optional
            The progress indicator.
        """
        super().__init__(path)
        self.delta = frequency_to_timedelta(delta)
        self.use_threads = use_threads
        self.progress = progress

        self.tmp_storage = build_storage(directory=self.tmp_storage_path, create=False)
        LOG.info(f"Reading from {self.tmp_storage_path}.")

    def run(self) -> None:
        """Run the additions finalization."""
        if self.skip():
            LOG.info(f"Skipping delta={self.delta}.")
            return

        self.read_from_dataset()

        shape = (len(self.dates), len(self.variables))
        agg = dict(
            minimum=np.full(shape, np.nan, dtype=np.float64),
            maximum=np.full(shape, np.nan, dtype=np.float64),
            sums=np.full(shape, np.nan, dtype=np.float64),
            squares=np.full(shape, np.nan, dtype=np.float64),
            count=np.full(shape, -1, dtype=np.int64),
            has_nans=np.full(shape, False, dtype=np.bool_),
        )
        LOG.debug(f"Aggregating {self.__class__.__name__} statistics on shape={shape}. Variables : {self.variables}")

        found = set()
        ifound = set()
        missing = set()
        for _date, (date, i, stats) in self.tmp_storage.items():
            assert _date == date
            if stats == "missing":
                missing.add(date)
                continue

            assert date not in found, f"Duplicates found {date}"
            found.add(date)
            ifound.add(i)

            for k in ["minimum", "maximum", "sums", "squares", "count", "has_nans"]:
                agg[k][i, ...] = stats[k]

        assert len(found) + len(missing) == len(self.dates), (
            len(found),
            len(missing),
            len(self.dates),
        )
        assert found.union(missing) == set(self.dates), (
            found,
            missing,
            set(self.dates),
        )

        if len(ifound) < 2:
            LOG.warning(f"Not enough data found in {self.path} to compute {self.__class__.__name__}. Skipped.")
            self.tmp_storage.delete()
            return

        mask = sorted(list(ifound))
        for k in ["minimum", "maximum", "sums", "squares", "count", "has_nans"]:
            agg[k] = agg[k][mask, ...]

        for k in ["minimum", "maximum", "sums", "squares", "count", "has_nans"]:
            assert agg[k].shape == agg["count"].shape, (
                agg[k].shape,
                agg["count"].shape,
            )

        minimum = np.nanmin(agg["minimum"], axis=0)
        maximum = np.nanmax(agg["maximum"], axis=0)
        sums = np.nansum(agg["sums"], axis=0)
        squares = np.nansum(agg["squares"], axis=0)
        count = np.nansum(agg["count"], axis=0)
        has_nans = np.any(agg["has_nans"], axis=0)

        assert sums.shape == count.shape
        assert sums.shape == squares.shape
        assert sums.shape == minimum.shape
        assert sums.shape == maximum.shape
        assert sums.shape == has_nans.shape

        mean = sums / count
        assert sums.shape == mean.shape

        x = squares / count - mean * mean
        # x[- 1e-15 < (x / (np.sqrt(squares / count) + np.abs(mean))) < 0] = 0
        # remove negative variance due to numerical errors
        for i, name in enumerate(self.variables):
            x[i] = fix_variance(x[i], name, agg["count"][i : i + 1], agg["sums"][i : i + 1], agg["squares"][i : i + 1])
        check_variance(x, self.variables, minimum, maximum, mean, count, sums, squares)

        stdev = np.sqrt(x)
        assert sums.shape == stdev.shape

        self.summary = Summary(
            minimum=minimum,
            maximum=maximum,
            mean=mean,
            count=count,
            sums=sums,
            squares=squares,
            stdev=stdev,
            variables_names=self.variables,
            has_nans=has_nans,
        )
        LOG.info(f"Dataset {self.path} additions finalised.")
        # self.check_statistics()
        self._write(self.summary)
        self.tmp_storage.delete()

    def _write(self, summary: Summary) -> None:
        """Write the summary to the dataset.

        Parameters
        ----------
        summary : Summary
            The summary to write.
        """
        for k in ["mean", "stdev", "minimum", "maximum", "sums", "squares", "count", "has_nans"]:
            name = f"statistics_tendencies_{frequency_to_string(self.delta)}_{k}"
            self.dataset.add_dataset(name=name, array=summary[k], dimensions=("variable",))
        self.registry.add_to_history(f"compute_statistics_{self.__class__.__name__.lower()}_end")
        LOG.debug(f"Wrote additions in {self.path}")


def multi_addition(cls: type) -> type:
    """Create a class to handle multiple additions.

    Parameters
    ----------
    cls : type
        The class to handle additions.

    Returns
    -------
    type
        The class to handle multiple additions.
    """

    class MultiAdditions:
        def __init__(self, *args, **kwargs: Any):
            self.actors = []

            for k in kwargs.pop("delta", []):
                self.actors.append(cls(*args, delta=k, **kwargs))

            if not self.actors:
                LOG.warning("No delta found in kwargs, no additions will be computed.")

        def run(self) -> None:
            """Run the additions."""
            for actor in self.actors:
                actor.run()

    return MultiAdditions


InitAdditions = multi_addition(_InitAdditions)
RunAdditions = multi_addition(_RunAdditions)
FinaliseAdditions = multi_addition(_FinaliseAdditions)


class Statistics(Actor, HasStatisticTempMixin, HasRegistryMixin):
    """A class to compute statistics for a dataset."""

    def __init__(
        self,
        path: str,
        use_threads: bool = False,
        statistics_temp_dir: Optional[str] = None,
        progress: Any = None,
        **kwargs: Any,
    ):
        """Initialize a Statistics instance.

        Parameters
        ----------
        path : str
            The path to the dataset.
        use_threads : bool, optional
            Whether to use threads.
        statistics_temp_dir : Optional[str], optional
            The directory for temporary statistics.
        progress : Any, optional
            The progress indicator.
        """
        super().__init__(path)
        self.use_threads = use_threads
        self.progress = progress
        self.statistics_temp_dir = statistics_temp_dir

    def run(self) -> None:
        """Run the statistics computation."""
        start, end = (
            self.dataset.zarr_metadata["statistics_start_date"],
            self.dataset.zarr_metadata["statistics_end_date"],
        )
        start, end = np.datetime64(start), np.datetime64(end)
        dates = self.dataset.anemoi_dataset.dates

        assert type(dates[0]) is type(start), (type(dates[0]), type(start))

        dates = [d for d in dates if d >= start and d <= end]
        dates = [d for i, d in enumerate(dates) if i not in self.dataset.anemoi_dataset.missing]
        variables = self.dataset.anemoi_dataset.variables
        stats = self.tmp_statistics.get_aggregated(dates, variables, self.allow_nans)

        LOG.info(stats)

        if not all(self.registry.get_flags(sync=False)):
            raise Exception(f"❗Zarr {self.path} is not fully built, not writing statistics into dataset.")

        for k in [
            "mean",
            "stdev",
            "minimum",
            "maximum",
            "sums",
            "squares",
            "count",
            "has_nans",
        ]:
            self.dataset.add_dataset(name=k, array=stats[k], dimensions=("variable",))

        self.registry.add_to_history("compute_statistics_end")
        LOG.info(f"Wrote statistics in {self.path}")

    @cached_property
    def allow_nans(self) -> Union[bool, list]:
        """Check if NaNs are allowed."""
        import zarr

        z = zarr.open(self.path, mode="r")
        if "allow_nans" in z.attrs:
            return z.attrs["allow_nans"]

        if "variables_with_nans" in z.attrs:
            return z.attrs["variables_with_nans"]

        warnings.warn(f"Cannot find 'variables_with_nans' of 'allow_nans' in {self.path}.")
        return True


def chain(tasks: list) -> type:
    """Create a class to chain multiple tasks.

    Parameters
    ----------
    tasks : list
        The list of tasks to chain.

    Returns
    -------
    type
        The class to chain multiple tasks.
    """

    class Chain(Actor):
        def __init__(self, **kwargs: Any):
            self.kwargs = kwargs

        def run(self) -> None:
            """Run the chained tasks."""
            for cls in tasks:
                t = cls(**self.kwargs)
                t.run()

    return Chain


def creator_factory(name: str, trace: Optional[str] = None, **kwargs: Any) -> Any:
    """Create a dataset creator.

    Parameters
    ----------
    name : str
        The name of the creator.
    trace : Optional[str], optional
        The trace file.
    **kwargs
        Additional arguments for the creator.

    Returns
    -------
    Any
        The dataset creator.
    """
    if trace:

        enable_trace(trace)

    cls = dict(
        init=Init,
        load=Load,
        size=Size,
        patch=Patch,
        statistics=Statistics,
        finalise=chain([Statistics, Size, Cleanup]),
        cleanup=Cleanup,
        verify=Verify,
        init_additions=InitAdditions,
        load_additions=RunAdditions,
        run_additions=RunAdditions,
        finalise_additions=chain([FinaliseAdditions, Size]),
        additions=chain([InitAdditions, RunAdditions, FinaliseAdditions, Size, Cleanup]),
    )[name]
    LOG.debug(f"Creating {cls.__name__} with {kwargs}")
<<<<<<< HEAD
    return cls(**kwargs)
=======
    return cls(**kwargs)


def validate_config(config: Any) -> None:

    import json

    import jsonschema

    def _tidy(d):
        if isinstance(d, dict):
            return {k: _tidy(v) for k, v in d.items()}

        if isinstance(d, list):
            return [_tidy(v) for v in d if v is not None]

        # jsonschema does not support datetime.date
        if isinstance(d, datetime.datetime):
            return d.isoformat()

        if isinstance(d, datetime.date):
            return d.isoformat()

        return d

    # https://json-schema.org

    with open(
        os.path.join(
            os.path.dirname(os.path.dirname(__file__)),
            "schemas",
            "recipe.json",
        )
    ) as f:
        schema = json.load(f)

    try:
        jsonschema.validate(instance=_tidy(config), schema=schema)
    except jsonschema.exceptions.ValidationError as e:
        LOG.error("❌ Config validation failed (jsonschema):")
        LOG.error(e.message)
        raise


def config_to_python(config: Any) -> Any:

    from ..create.python import PythonScript

    raw_config = config

    config = loader_config(config)

    input = InputBuilder(config.input, data_sources=config.get("data_sources", {}))

    code = PythonScript()
    x = input.python_code(code)
    code = code.source_code(x, raw_config)

    try:
        import black

        return black.format_str(code, mode=black.Mode())
    # except ImportError:
    except Exception:
        LOG.warning("Black not installed, skipping formatting")
        return code
>>>>>>> ce027f43
<|MERGE_RESOLUTION|>--- conflicted
+++ resolved
@@ -1621,9 +1621,6 @@
         additions=chain([InitAdditions, RunAdditions, FinaliseAdditions, Size, Cleanup]),
     )[name]
     LOG.debug(f"Creating {cls.__name__} with {kwargs}")
-<<<<<<< HEAD
-    return cls(**kwargs)
-=======
     return cls(**kwargs)
 
 
@@ -1689,5 +1686,4 @@
     # except ImportError:
     except Exception:
         LOG.warning("Black not installed, skipping formatting")
-        return code
->>>>>>> ce027f43
+        return code