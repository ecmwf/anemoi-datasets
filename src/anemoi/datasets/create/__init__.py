--- conflicted
+++ resolved
@@ -866,6 +866,7 @@
             LOG.debug(f"Building data for group {igroup}/{self.n_groups}")
 
             result = self.input.select(argument=group)
+            result = self.input.select(argument=group)
             assert result.group_of_dates == group, (len(result.group_of_dates), len(group), group)
 
             # There are several groups.
@@ -1656,7 +1657,6 @@
     except jsonschema.exceptions.ValidationError as e:
         LOG.error("❌ Config validation failed (jsonschema):")
         LOG.error(e.message)
-<<<<<<< HEAD
         raise
 
 
@@ -1681,7 +1681,4 @@
     # except ImportError:
     except Exception:
         LOG.warning("Black not installed, skipping formatting")
-        return code
-=======
-        raise
->>>>>>> 5939d795
+        return code