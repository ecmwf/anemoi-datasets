# (C) Copyright 2023 ECMWF.
#
# This software is licensed under the terms of the Apache Licence Version 2.0
# which can be obtained at http://www.apache.org/licenses/LICENSE-2.0.
# In applying this licence, ECMWF does not waive the privileges and immunities
# granted to it by virtue of its status as an intergovernmental organisation
# nor does it submit to any jurisdiction.
#

import datetime
import json
import logging
import os
import time
import uuid
import warnings
from copy import deepcopy
from functools import cached_property

import numpy as np
import tqdm
from anemoi.utils.config import DotDict as DotDict
from anemoi.utils.dates import as_datetime
from anemoi.utils.dates import frequency_to_string
from anemoi.utils.dates import frequency_to_timedelta
from anemoi.utils.humanize import compress_dates
from anemoi.utils.humanize import seconds_to_human
from anemoi.utils.sanitise import sanitise
from earthkit.data.core.order import build_remapping

from anemoi.datasets import MissingDateError
from anemoi.datasets import open_dataset
from anemoi.datasets.create.input.trace import enable_trace
from anemoi.datasets.create.persistent import build_storage
from anemoi.datasets.data.misc import as_first_date
from anemoi.datasets.data.misc import as_last_date
from anemoi.datasets.dates.groups import Groups

from .check import DatasetName
from .check import check_data_values
from .chunks import ChunkFilter
from .config import build_output
from .config import loader_config
from .input import build_input
from .statistics import Summary
from .statistics import TmpStatistics
from .statistics import check_variance
from .statistics import compute_statistics
from .statistics import default_statistics_dates
from .statistics import fix_variance
from .utils import normalize_and_check_dates
from .writer import ViewCacheArray

LOG = logging.getLogger(__name__)

VERSION = "0.30"


def json_tidy(o):

    if isinstance(o, datetime.datetime):
        return o.isoformat()

    if isinstance(o, datetime.datetime):
        return o.isoformat()

    if isinstance(o, datetime.timedelta):
        return frequency_to_string(o)

    raise TypeError(repr(o) + " is not JSON serializable")


def build_statistics_dates(dates, start, end):
    """Compute the start and end dates for the statistics, based on :
    - The start and end dates in the config
    - The default statistics dates convention

    Then adapt according to the actual dates in the dataset.
    """
    # if not specified, use the default statistics dates
    default_start, default_end = default_statistics_dates(dates)
    if start is None:
        start = default_start
    if end is None:
        end = default_end

    # in any case, adapt to the actual dates in the dataset
    start = as_first_date(start, dates)
    end = as_last_date(end, dates)

    # and convert to datetime to isoformat
    start = start.astype(datetime.datetime)
    end = end.astype(datetime.datetime)
    return (start.isoformat(), end.isoformat())


def _ignore(*args, **kwargs):
    pass


def _path_readable(path):
    import zarr

    try:
        zarr.open(path, "r")
        return True
    except zarr.errors.PathNotFoundError:
        return False


class Dataset:
    def __init__(self, path):
        self.path = path

        _, ext = os.path.splitext(self.path)
        if ext != ".zarr":
            raise ValueError(f"Unsupported extension={ext} for path={self.path}")

    def add_dataset(self, mode="r+", **kwargs):
        import zarr

        z = zarr.open(self.path, mode=mode)
        from .zarr import add_zarr_dataset

        return add_zarr_dataset(zarr_root=z, **kwargs)

    def update_metadata(self, **kwargs):
        import zarr

        LOG.debug(f"Updating metadata {kwargs}")
        z = zarr.open(self.path, mode="w+")
        for k, v in kwargs.items():
            if isinstance(v, np.datetime64):
                v = v.astype(datetime.datetime)
            if isinstance(v, datetime.date):
                v = v.isoformat()
            z.attrs[k] = json.loads(json.dumps(v, default=json_tidy))

    @cached_property
    def anemoi_dataset(self):
        return open_dataset(self.path)

    @cached_property
    def zarr_metadata(self):
        import zarr

        return dict(zarr.open(self.path, mode="r").attrs)

    def print_info(self):
        import zarr

        z = zarr.open(self.path, mode="r")
        try:
            LOG.info(z["data"].info)
        except Exception as e:
            LOG.info(e)

    def get_zarr_chunks(self):
        import zarr

        z = zarr.open(self.path, mode="r")
        return z["data"].chunks

    def check_name(self, resolution, dates, frequency, raise_exception=True, is_test=False):
        basename, _ = os.path.splitext(os.path.basename(self.path))
        try:
            DatasetName(basename, resolution, dates[0], dates[-1], frequency).raise_if_not_valid()
        except Exception as e:
            if raise_exception and not is_test:
                raise e
            else:
                LOG.warning(f"Dataset name error: {e}")

    def get_main_config(self):
        """Returns None if the config is not found."""
        import zarr

        z = zarr.open(self.path, mode="r")
        return loader_config(z.attrs.get("_create_yaml_config"))


class WritableDataset(Dataset):
    def __init__(self, path):
        super().__init__(path)
        self.path = path

        import zarr

        self.z = zarr.open(self.path, mode="r+")

    @cached_property
    def data_array(self):
        import zarr

        return zarr.open(self.path, mode="r+")["data"]


class NewDataset(Dataset):
    def __init__(self, path, overwrite=False):
        super().__init__(path)
        self.path = path

        import zarr

        self.z = zarr.open(self.path, mode="w")
        self.z.create_group("_build")


class Actor:  # TODO: rename to Creator
    dataset_class = WritableDataset

    def __init__(self, path, cache=None):
        # Catch all floating point errors, including overflow, sqrt(<0), etc
        np.seterr(all="raise", under="warn")

        self.path = path
        self.cache = cache
        self.dataset = self.dataset_class(self.path)

    def run(self):
        # to be implemented in the sub-classes
        raise NotImplementedError()

    def update_metadata(self, **kwargs):
        self.dataset.update_metadata(**kwargs)

    def _cache_context(self):
        from .utils import cache_context

        return cache_context(self.cache)

    def check_unkown_kwargs(self, kwargs):
        # remove this latter
        LOG.warning(f"💬 Unknown kwargs for {self.__class__.__name__}: {kwargs}")

    def read_dataset_metadata(self, path):
        ds = open_dataset(path)
        self.dataset_shape = ds.shape
        self.variables_names = ds.variables
        assert len(self.variables_names) == ds.shape[1], self.dataset_shape
        self.dates = ds.dates

        self.missing_dates = sorted(list([self.dates[i] for i in ds.missing]))

        def check_missing_dates(expected):
            import zarr

            z = zarr.open(path, "r")
            missing_dates = z.attrs.get("missing_dates", [])
            missing_dates = sorted([np.datetime64(d) for d in missing_dates])
            if missing_dates != expected:
                LOG.warning("Missing dates given in recipe do not match the actual missing dates in the dataset.")
                LOG.warning(f"Missing dates in recipe: {sorted(str(x) for x in missing_dates)}")
                LOG.warning(f"Missing dates in dataset: {sorted(str(x) for x in  expected)}")
                raise ValueError("Missing dates given in recipe do not match the actual missing dates in the dataset.")

        check_missing_dates(self.missing_dates)


class Patch(Actor):
    def __init__(self, path, options=None, **kwargs):
        self.path = path
        self.options = options or {}

    def run(self):
        from .patch import apply_patch

        apply_patch(self.path, **self.options)


class Size(Actor):
    def __init__(self, path, **kwargs):
        super().__init__(path)

    def run(self):
        from .size import compute_directory_sizes

        metadata = compute_directory_sizes(self.path)
        self.update_metadata(**metadata)


class HasRegistryMixin:
    @cached_property
    def registry(self):
        from .zarr import ZarrBuiltRegistry

        return ZarrBuiltRegistry(self.path, use_threads=self.use_threads)


class HasStatisticTempMixin:
    @cached_property
    def tmp_statistics(self):
        directory = self.statistics_temp_dir or os.path.join(self.path + ".storage_for_statistics.tmp")
        return TmpStatistics(directory)


class HasElementForDataMixin:
    def create_elements(self, config):

        assert self.registry
        assert self.tmp_statistics

        LOG.info(dict(config.dates))

        self.groups = Groups(**config.dates)
        LOG.info(self.groups)

        self.output = build_output(config.output, parent=self)

        self.input = build_input_(main_config=config, output_config=self.output)
        LOG.info(self.input)


def build_input_(main_config, output_config):

    builder = build_input(
        main_config.input,
        data_sources=main_config.get("data_sources", {}),
        order_by=output_config.order_by,
        flatten_grid=output_config.flatten_grid,
        remapping=build_remapping(output_config.remapping),
        use_grib_paramid=main_config.build.use_grib_paramid,
    )
    LOG.debug("✅ INPUT_BUILDER")
    LOG.debug(builder)
    return builder


class Init(Actor, HasRegistryMixin, HasStatisticTempMixin, HasElementForDataMixin):
    dataset_class = NewDataset
    def __init__(self, path, config, check_name=False, overwrite=False, use_threads=False, statistics_temp_dir=None, progress=None, test=False, cache=None, **kwargs):  # fmt: skip
        if _path_readable(path) and not overwrite:
            raise Exception(f"{path} already exists. Use overwrite=True to overwrite.")

        super().__init__(path, cache=cache)
        self.config = config
        self.check_name = check_name
        self.use_threads = use_threads
        self.statistics_temp_dir = statistics_temp_dir
        self.progress = progress
        self.test = test

        self.main_config = loader_config(config, is_test=test)

        # self.registry.delete() ??
        self.tmp_statistics.delete()

        assert isinstance(self.main_config.output.order_by, dict), self.main_config.output.order_by
        self.create_elements(self.main_config)

        LOG.info(f"Groups: {self.groups}")

        one_date = self.groups.one_date()
        # assert False, (type(one_date), type(self.groups))
        self.minimal_input = self.input.select(one_date)
        LOG.info(f"Minimal input for 'init' step (using only the first date) : {one_date}")
        LOG.info(self.minimal_input)

    def run(self):
        with self._cache_context():
            return self._run()

    def _run(self):
        """Create an empty dataset of the right final shape

        Read a small part of the data to get the shape of the data and the resolution and more metadata.
        """

        LOG.info("Config loaded ok:")
        # LOG.info(self.main_config)

        dates = self.groups.provider.values
        frequency = self.groups.provider.frequency
        missing = self.groups.provider.missing

        assert isinstance(frequency, datetime.timedelta), frequency

        LOG.info(f"Found {len(dates)} datetimes.")
        LOG.info(f"Dates: Found {len(dates)} datetimes, in {len(self.groups)} groups: ")
        LOG.info(f"Missing dates: {len(missing)}")
        lengths = tuple(len(g) for g in self.groups)

        variables = self.minimal_input.variables
        LOG.info(f"Found {len(variables)} variables : {','.join(variables)}.")

        variables_with_nans = self.main_config.statistics.get("allow_nans", [])

        ensembles = self.minimal_input.ensembles
        LOG.info(f"Found {len(ensembles)} ensembles : {','.join([str(_) for _ in ensembles])}.")

        grid_points = self.minimal_input.grid_points
        LOG.info(f"gridpoints size: {[len(i) for i in grid_points]}")

        resolution = self.minimal_input.resolution
        LOG.info(f"{resolution=}")

        coords = self.minimal_input.coords
        coords["dates"] = dates
        total_shape = self.minimal_input.shape
        total_shape[0] = len(dates)
        LOG.info(f"total_shape = {total_shape}")

        chunks = self.output.get_chunking(coords)
        LOG.info(f"{chunks=}")
        dtype = self.output.dtype

        LOG.info(f"Creating Dataset '{self.path}', with {total_shape=}, {chunks=} and {dtype=}")

        metadata = {}
        metadata["uuid"] = str(uuid.uuid4())

        metadata.update(self.main_config.get("add_metadata", {}))

        metadata["_create_yaml_config"] = self.main_config.get_serialisable_dict()
<<<<<<< HEAD
        metadata["recipe"] = sanitise(self.main_config.get_serialisable_dict())
=======

        recipe = sanitise(self.main_config.get_serialisable_dict())

        # Remove stuff added by prepml
        for k in [
            "build_dataset",
            "config_format_version",
            "config_path",
            "dataset_status",
            "ecflow",
            "metadata",
            "platform",
            "reading_chunks",
            "upload",
        ]:
            recipe.pop(k, None)

        metadata["recipe"] = recipe
>>>>>>> 09c9bc53

        metadata["description"] = self.main_config.description
        metadata["licence"] = self.main_config["licence"]
        metadata["attribution"] = self.main_config["attribution"]

        metadata["remapping"] = self.output.remapping
        metadata["order_by"] = self.output.order_by_as_list
        metadata["flatten_grid"] = self.output.flatten_grid

        metadata["ensemble_dimension"] = len(ensembles)
        metadata["variables"] = variables
        metadata["variables_with_nans"] = variables_with_nans
        metadata["allow_nans"] = self.main_config.build.get("allow_nans", False)
        metadata["resolution"] = resolution

        metadata["data_request"] = self.minimal_input.data_request
        metadata["field_shape"] = self.minimal_input.field_shape
        metadata["proj_string"] = self.minimal_input.proj_string
        metadata["variables_metadata"] = self.minimal_input.variables_metadata

        metadata["start_date"] = dates[0].isoformat()
        metadata["end_date"] = dates[-1].isoformat()
        metadata["frequency"] = frequency
        metadata["missing_dates"] = [_.isoformat() for _ in missing]

        metadata["version"] = VERSION

        self.dataset.check_name(
            raise_exception=self.check_name,
            is_test=self.test,
            resolution=resolution,
            dates=dates,
            frequency=frequency,
        )

        if len(dates) != total_shape[0]:
            raise ValueError(
                f"Final date size {len(dates)} (from {dates[0]} to {dates[-1]}, {frequency=}) "
                f"does not match data shape {total_shape[0]}. {total_shape=}"
            )

        dates = normalize_and_check_dates(dates, metadata["start_date"], metadata["end_date"], metadata["frequency"])

        metadata.update(self.main_config.get("force_metadata", {}))

        ###############################################################
        # write metadata
        ###############################################################

        self.update_metadata(**metadata)

        self.dataset.add_dataset(
            name="data",
            chunks=chunks,
            dtype=dtype,
            shape=total_shape,
            dimensions=("time", "variable", "ensemble", "cell"),
        )
        self.dataset.add_dataset(name="dates", array=dates, dimensions=("time",))
        self.dataset.add_dataset(name="latitudes", array=grid_points[0], dimensions=("cell",))
        self.dataset.add_dataset(name="longitudes", array=grid_points[1], dimensions=("cell",))

        self.registry.create(lengths=lengths)
        self.tmp_statistics.create(exist_ok=False)
        self.registry.add_to_history("tmp_statistics_initialised", version=self.tmp_statistics.version)

        statistics_start, statistics_end = build_statistics_dates(
            dates,
            self.main_config.statistics.get("start"),
            self.main_config.statistics.get("end"),
        )
        self.update_metadata(statistics_start_date=statistics_start, statistics_end_date=statistics_end)
        LOG.info(f"Will compute statistics from {statistics_start} to {statistics_end}")

        self.registry.add_to_history("init finished")

        assert chunks == self.dataset.get_zarr_chunks(), (chunks, self.dataset.get_zarr_chunks())

        # Return the number of groups to process, so we can show a nice progress bar
        return len(lengths)


class Load(Actor, HasRegistryMixin, HasStatisticTempMixin, HasElementForDataMixin):
    def __init__(self, path, parts=None,  use_threads=False, statistics_temp_dir=None, progress=None, cache=None, **kwargs):  # fmt: skip
        super().__init__(path, cache=cache)
        self.use_threads = use_threads
        self.statistics_temp_dir = statistics_temp_dir
        self.progress = progress
        self.parts = parts
        self.dataset = WritableDataset(self.path)

        self.main_config = self.dataset.get_main_config()
        self.create_elements(self.main_config)
        self.read_dataset_metadata(self.dataset.path)

        total = len(self.registry.get_flags())
        self.chunk_filter = ChunkFilter(parts=self.parts, total=total)

        self.data_array = self.dataset.data_array
        self.n_groups = len(self.groups)

    def run(self):
        with self._cache_context():
            self._run()

    def _run(self):
        for igroup, group in enumerate(self.groups):
            if not self.chunk_filter(igroup):
                continue
            if self.registry.get_flag(igroup):
                LOG.info(f" -> Skipping {igroup} total={len(self.groups)} (already done)")
                continue

            # assert isinstance(group[0], datetime.datetime), type(group[0])
            LOG.debug(f"Building data for group {igroup}/{self.n_groups}")

            result = self.input.select(group_of_dates=group)
            assert result.group_of_dates == group, (len(result.group_of_dates), len(group), group)

            # There are several groups.
            # There is one result to load for each group.
            self.load_result(result)
            self.registry.set_flag(igroup)

        self.registry.add_provenance(name="provenance_load")
        self.tmp_statistics.add_provenance(name="provenance_load", config=self.main_config)

        self.dataset.print_info()

    def load_result(self, result):
        # There is one cube to load for each result.
        dates = list(result.group_of_dates)

        cube = result.get_cube()
        shape = cube.extended_user_shape
        dates_in_data = cube.user_coords["valid_datetime"]

        LOG.debug(f"Loading {shape=} in {self.data_array.shape=}")

        def check_shape(cube, dates, dates_in_data):
            if cube.extended_user_shape[0] != len(dates):
                print(
                    f"Cube shape does not match the number of dates got {cube.extended_user_shape[0]}, expected {len(dates)}"
                )
                print("Requested dates", compress_dates(dates))
                print("Cube dates", compress_dates(dates_in_data))

                a = set(as_datetime(_) for _ in dates)
                b = set(as_datetime(_) for _ in dates_in_data)

                print("Missing dates", compress_dates(a - b))
                print("Extra dates", compress_dates(b - a))

                raise ValueError(
                    f"Cube shape does not match the number of dates got {cube.extended_user_shape[0]}, expected {len(dates)}"
                )

        check_shape(cube, dates, dates_in_data)

        def check_dates_in_data(lst, lst2):
            lst2 = [np.datetime64(_) for _ in lst2]
            lst = [np.datetime64(_) for _ in lst]
            assert lst == lst2, ("Dates in data are not the requested ones:", lst, lst2)

        check_dates_in_data(dates_in_data, dates)

        def dates_to_indexes(dates, all_dates):
            x = np.array(dates, dtype=np.datetime64)
            y = np.array(all_dates, dtype=np.datetime64)
            bitmap = np.isin(x, y)
            return np.where(bitmap)[0]

        indexes = dates_to_indexes(self.dates, dates_in_data)

        array = ViewCacheArray(self.data_array, shape=shape, indexes=indexes)
        self.load_cube(cube, array)

        stats = compute_statistics(array.cache, self.variables_names, allow_nans=self._get_allow_nans())
        self.tmp_statistics.write(indexes, stats, dates=dates_in_data)

        array.flush()

    def _get_allow_nans(self):
        config = self.main_config
        if "allow_nans" in config.build:
            return config.build.allow_nans

        return config.statistics.get("allow_nans", [])

    def load_cube(self, cube, array):
        # There are several cubelets for each cube
        start = time.time()
        load = 0
        save = 0

        reading_chunks = None
        total = cube.count(reading_chunks)
        LOG.debug(f"Loading datacube: {cube}")

        def position(x):
            if isinstance(x, str) and "/" in x:
                x = x.split("/")
                return int(x[0])
            return None

        bar = tqdm.tqdm(
            iterable=cube.iterate_cubelets(reading_chunks),
            total=total,
            desc=f"Loading datacube {cube}",
            position=position(self.parts),
        )
        for i, cubelet in enumerate(bar):
            bar.set_description(f"Loading {i}/{total}")

            now = time.time()
            data = cubelet.to_numpy()
            local_indexes = cubelet.coords
            load += time.time() - now

            name = self.variables_names[local_indexes[1]]
            check_data_values(
                data[:],
                name=name,
                log=[i, data.shape, local_indexes],
                allow_nans=self._get_allow_nans(),
            )

            now = time.time()
            array[local_indexes] = data
            save += time.time() - now

        now = time.time()
        save += time.time() - now
        LOG.debug(
            f"Elapsed: {seconds_to_human(time.time() - start)}, "
            f"load time: {seconds_to_human(load)}, "
            f"write time: {seconds_to_human(save)}."
        )


class Cleanup(Actor, HasRegistryMixin, HasStatisticTempMixin):
    def __init__(self, path, statistics_temp_dir=None, delta=[], use_threads=False, **kwargs):
        super().__init__(path)
        self.use_threads = use_threads
        self.statistics_temp_dir = statistics_temp_dir
        self.additinon_temp_dir = statistics_temp_dir
        self.actors = [
            _InitAdditions(path, delta=d, use_threads=use_threads, statistics_temp_dir=statistics_temp_dir)
            for d in delta
        ]

    def run(self):
        self.tmp_statistics.delete()
        self.registry.clean()
        for actor in self.actors:
            actor.cleanup()


class Verify(Actor):
    def __init__(self, path, **kwargs):
        super().__init__(path)

    def run(self):
        LOG.info(f"Verifying dataset at {self.path}")
        LOG.info(str(self.dataset.anemoi_dataset))


class AdditionsMixin:
    def skip(self):
        frequency = frequency_to_timedelta(self.dataset.anemoi_dataset.frequency)
        if not self.delta.total_seconds() % frequency.total_seconds() == 0:
            LOG.debug(f"Delta {self.delta} is not a multiple of frequency {frequency}. Skipping.")
            return True
        return False

    @cached_property
    def tmp_storage_path(self):
        name = "storage_for_additions"
        if self.delta:
            name += frequency_to_string(self.delta)
        return os.path.join(f"{self.path}.{name}.tmp")

    def read_from_dataset(self):
        self.variables = self.dataset.anemoi_dataset.variables
        self.frequency = frequency_to_timedelta(self.dataset.anemoi_dataset.frequency)
        start = self.dataset.zarr_metadata["statistics_start_date"]
        end = self.dataset.zarr_metadata["statistics_end_date"]
        self.start = datetime.datetime.fromisoformat(start)
        self.end = datetime.datetime.fromisoformat(end)

        ds = open_dataset(self.path, start=self.start, end=self.end)
        self.dates = ds.dates
        self.total = len(self.dates)

        idelta = self.delta.total_seconds() // self.frequency.total_seconds()
        assert int(idelta) == idelta, idelta
        idelta = int(idelta)
        self.ds = DeltaDataset(ds, idelta)


class DeltaDataset:
    def __init__(self, ds, idelta):
        self.ds = ds
        self.idelta = idelta

    def __getitem__(self, i):
        j = i - self.idelta
        if j < 0:
            raise MissingDateError(f"Missing date {j}")
        return self.ds[i : i + 1, ...] - self.ds[j : j + 1, ...]


class _InitAdditions(Actor, HasRegistryMixin, AdditionsMixin):
    def __init__(self, path, delta, use_threads=False, progress=None, **kwargs):
        super().__init__(path)
        self.delta = frequency_to_timedelta(delta)
        self.use_threads = use_threads
        self.progress = progress

    def run(self):
        if self.skip():
            LOG.info(f"Skipping delta={self.delta}")
            return

        self.tmp_storage = build_storage(directory=self.tmp_storage_path, create=True)
        self.tmp_storage.delete()
        self.tmp_storage.create()
        LOG.info(f"Dataset {self.tmp_storage_path} additions initialized.")

    def cleanup(self):
        self.tmp_storage = build_storage(directory=self.tmp_storage_path, create=False)
        self.tmp_storage.delete()
        LOG.info(f"Cleaned temporary storage {self.tmp_storage_path}")


class _RunAdditions(Actor, HasRegistryMixin, AdditionsMixin):
    def __init__(self, path, delta, parts=None, use_threads=False, progress=None, **kwargs):
        super().__init__(path)
        self.delta = frequency_to_timedelta(delta)
        self.use_threads = use_threads
        self.progress = progress
        self.parts = parts

        self.tmp_storage = build_storage(directory=self.tmp_storage_path, create=False)
        LOG.info(f"Writing in {self.tmp_storage_path}")

    def run(self):
        if self.skip():
            LOG.info(f"Skipping delta={self.delta}")
            return

        self.read_from_dataset()

        chunk_filter = ChunkFilter(parts=self.parts, total=self.total)
        for i in range(0, self.total):
            if not chunk_filter(i):
                continue
            date = self.dates[i]
            try:
                arr = self.ds[i]
                stats = compute_statistics(arr, self.variables, allow_nans=self.allow_nans)
                self.tmp_storage.add([date, i, stats], key=date)
            except MissingDateError:
                self.tmp_storage.add([date, i, "missing"], key=date)
        self.tmp_storage.flush()
        LOG.debug(f"Dataset {self.path} additions run.")

    def allow_nans(self):
        if self.dataset.anemoi_dataset.metadata.get("allow_nans", False):
            return True

        variables_with_nans = self.dataset.anemoi_dataset.metadata.get("variables_with_nans", None)
        if variables_with_nans is not None:
            return variables_with_nans
        warnings.warn(f"❗Cannot find 'variables_with_nans' in {self.path}, assuming nans allowed.")
        return True


class _FinaliseAdditions(Actor, HasRegistryMixin, AdditionsMixin):
    def __init__(self, path, delta, use_threads=False, progress=None, **kwargs):
        super().__init__(path)
        self.delta = frequency_to_timedelta(delta)
        self.use_threads = use_threads
        self.progress = progress

        self.tmp_storage = build_storage(directory=self.tmp_storage_path, create=False)
        LOG.info(f"Reading from {self.tmp_storage_path}.")

    def run(self):
        if self.skip():
            LOG.info(f"Skipping delta={self.delta}.")
            return

        self.read_from_dataset()

        shape = (len(self.dates), len(self.variables))
        agg = dict(
            minimum=np.full(shape, np.nan, dtype=np.float64),
            maximum=np.full(shape, np.nan, dtype=np.float64),
            sums=np.full(shape, np.nan, dtype=np.float64),
            squares=np.full(shape, np.nan, dtype=np.float64),
            count=np.full(shape, -1, dtype=np.int64),
            has_nans=np.full(shape, False, dtype=np.bool_),
        )
        LOG.debug(f"Aggregating {self.__class__.__name__} statistics on shape={shape}. Variables : {self.variables}")

        found = set()
        ifound = set()
        missing = set()
        for _date, (date, i, stats) in self.tmp_storage.items():
            assert _date == date
            if stats == "missing":
                missing.add(date)
                continue

            assert date not in found, f"Duplicates found {date}"
            found.add(date)
            ifound.add(i)

            for k in ["minimum", "maximum", "sums", "squares", "count", "has_nans"]:
                agg[k][i, ...] = stats[k]

        assert len(found) + len(missing) == len(self.dates), (
            len(found),
            len(missing),
            len(self.dates),
        )
        assert found.union(missing) == set(self.dates), (
            found,
            missing,
            set(self.dates),
        )

        if len(ifound) < 2:
            LOG.warning(f"Not enough data found in {self.path} to compute {self.__class__.__name__}. Skipped.")
            self.tmp_storage.delete()
            return

        mask = sorted(list(ifound))
        for k in ["minimum", "maximum", "sums", "squares", "count", "has_nans"]:
            agg[k] = agg[k][mask, ...]

        for k in ["minimum", "maximum", "sums", "squares", "count", "has_nans"]:
            assert agg[k].shape == agg["count"].shape, (
                agg[k].shape,
                agg["count"].shape,
            )

        minimum = np.nanmin(agg["minimum"], axis=0)
        maximum = np.nanmax(agg["maximum"], axis=0)
        sums = np.nansum(agg["sums"], axis=0)
        squares = np.nansum(agg["squares"], axis=0)
        count = np.nansum(agg["count"], axis=0)
        has_nans = np.any(agg["has_nans"], axis=0)

        assert sums.shape == count.shape
        assert sums.shape == squares.shape
        assert sums.shape == minimum.shape
        assert sums.shape == maximum.shape
        assert sums.shape == has_nans.shape

        mean = sums / count
        assert sums.shape == mean.shape

        x = squares / count - mean * mean
        # x[- 1e-15 < (x / (np.sqrt(squares / count) + np.abs(mean))) < 0] = 0
        # remove negative variance due to numerical errors
        for i, name in enumerate(self.variables):
            x[i] = fix_variance(x[i], name, agg["count"][i : i + 1], agg["sums"][i : i + 1], agg["squares"][i : i + 1])
        check_variance(x, self.variables, minimum, maximum, mean, count, sums, squares)

        stdev = np.sqrt(x)
        assert sums.shape == stdev.shape

        self.summary = Summary(
            minimum=minimum,
            maximum=maximum,
            mean=mean,
            count=count,
            sums=sums,
            squares=squares,
            stdev=stdev,
            variables_names=self.variables,
            has_nans=has_nans,
        )
        LOG.info(f"Dataset {self.path} additions finalised.")
        # self.check_statistics()
        self._write(self.summary)
        self.tmp_storage.delete()

    def _write(self, summary):
        for k in ["mean", "stdev", "minimum", "maximum", "sums", "squares", "count", "has_nans"]:
            name = f"statistics_tendencies_{frequency_to_string(self.delta)}_{k}"
            self.dataset.add_dataset(name=name, array=summary[k], dimensions=("variable",))
        self.registry.add_to_history(f"compute_statistics_{self.__class__.__name__.lower()}_end")
        LOG.debug(f"Wrote additions in {self.path}")


def multi_addition(cls):
    class MultiAdditions:
        def __init__(self, *args, **kwargs):
            self.actors = []

            for k in kwargs.pop("delta", []):
                self.actors.append(cls(*args, delta=k, **kwargs))

            if not self.actors:
                LOG.warning("No delta found in kwargs, no additions will be computed.")

        def run(self):
            for actor in self.actors:
                actor.run()

    return MultiAdditions


InitAdditions = multi_addition(_InitAdditions)
RunAdditions = multi_addition(_RunAdditions)
FinaliseAdditions = multi_addition(_FinaliseAdditions)


class Statistics(Actor, HasStatisticTempMixin, HasRegistryMixin):
    def __init__(self, path, use_threads=False, statistics_temp_dir=None, progress=None, **kwargs):
        super().__init__(path)
        self.use_threads = use_threads
        self.progress = progress
        self.statistics_temp_dir = statistics_temp_dir

    def run(self):
        start, end = (
            self.dataset.zarr_metadata["statistics_start_date"],
            self.dataset.zarr_metadata["statistics_end_date"],
        )
        start, end = np.datetime64(start), np.datetime64(end)
        dates = self.dataset.anemoi_dataset.dates

        assert type(dates[0]) is type(start), (type(dates[0]), type(start))

        dates = [d for d in dates if d >= start and d <= end]
        dates = [d for i, d in enumerate(dates) if i not in self.dataset.anemoi_dataset.missing]
        variables = self.dataset.anemoi_dataset.variables
        stats = self.tmp_statistics.get_aggregated(dates, variables, self.allow_nans)

        LOG.info(stats)

        if not all(self.registry.get_flags(sync=False)):
            raise Exception(f"❗Zarr {self.path} is not fully built, not writing statistics into dataset.")

        for k in ["mean", "stdev", "minimum", "maximum", "sums", "squares", "count", "has_nans"]:
            self.dataset.add_dataset(name=k, array=stats[k], dimensions=("variable",))

        self.registry.add_to_history("compute_statistics_end")
        LOG.info(f"Wrote statistics in {self.path}")

    @cached_property
    def allow_nans(self):
        import zarr

        z = zarr.open(self.path, mode="r")
        if "allow_nans" in z.attrs:
            return z.attrs["allow_nans"]

        if "variables_with_nans" in z.attrs:
            return z.attrs["variables_with_nans"]

        warnings.warn(f"Cannot find 'variables_with_nans' of 'allow_nans' in {self.path}.")
        return True


def chain(tasks):
    class Chain(Actor):
        def __init__(self, **kwargs):
            self.kwargs = kwargs

        def run(self):
            for cls in tasks:
                t = cls(**self.kwargs)
                t.run()

    return Chain


def creator_factory(name, trace=None, **kwargs):
    if trace:

        enable_trace(trace)

    cls = dict(
        init=Init,
        load=Load,
        size=Size,
        patch=Patch,
        statistics=Statistics,
        finalise=chain([Statistics, Size, Cleanup]),
        cleanup=Cleanup,
        verify=Verify,
        init_additions=InitAdditions,
        load_additions=RunAdditions,
        run_additions=RunAdditions,
        finalise_additions=chain([FinaliseAdditions, Size]),
        additions=chain([InitAdditions, RunAdditions, FinaliseAdditions, Size, Cleanup]),
    )[name]
    LOG.debug(f"Creating {cls.__name__} with {kwargs}")
    return cls(**kwargs)<|MERGE_RESOLUTION|>--- conflicted
+++ resolved
@@ -412,9 +412,6 @@
         metadata.update(self.main_config.get("add_metadata", {}))
 
         metadata["_create_yaml_config"] = self.main_config.get_serialisable_dict()
-<<<<<<< HEAD
-        metadata["recipe"] = sanitise(self.main_config.get_serialisable_dict())
-=======
 
         recipe = sanitise(self.main_config.get_serialisable_dict())
 
@@ -433,7 +430,6 @@
             recipe.pop(k, None)
 
         metadata["recipe"] = recipe
->>>>>>> 09c9bc53
 
         metadata["description"] = self.main_config.description
         metadata["licence"] = self.main_config["licence"]
