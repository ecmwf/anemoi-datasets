--- conflicted
+++ resolved
@@ -370,7 +370,6 @@
     return request
 
 
-<<<<<<< HEAD
 def fake_accumulations(context, fake_dates, **request):
     user_accumulation_period = request.pop("accumulation_period", 6)
     assert isinstance(user_accumulation_period, int), user_accumulation_period
@@ -397,10 +396,7 @@
 
 
 @support_fake_dates(fake_accumulations)
-def accumulations(context, dates, **request):
-=======
 def accumulations(context, dates, use_cdsapi_dataset=None, **request):
->>>>>>> 9fea6f70
     _to_list(request["param"])
     class_ = request.get("class", "od")
     stream = request.get("stream", "oper")
