# (C) Copyright 2024 ECMWF.
#
# This software is licensed under the terms of the Apache Licence Version 2.0
# which can be obtained at http://www.apache.org/licenses/LICENSE-2.0.
# In applying this licence, ECMWF does not waive the privileges and immunities
# granted to it by virtue of its status as an intergovernmental organisation
# nor does it submit to any jurisdiction.
#

<<<<<<< HEAD
from earthkit.data import from_source
from earthkit.data.utils.patterns import Pattern
=======
import glob

from climetlab import load_source
from climetlab.utils.patterns import Pattern
>>>>>>> 1d52739d


def _expand(paths):
    for path in paths:
        if path.startswith("file://"):
            path = path[7:]

        if path.startswith("http://"):
            yield path
            continue

        if path.startswith("https://"):
            yield path
            continue

        for p in glob.glob(path):
            yield p


def check(what, ds, paths, **kwargs):
    count = 1
    for k, v in kwargs.items():
        if isinstance(v, (tuple, list)):
            count *= len(v)

    if len(ds) != count:
        raise ValueError(f"Expected {count} fields, got {len(ds)} (kwargs={kwargs}, {what}s={paths})")


def load_netcdfs(emoji, what, context, dates, path, *args, **kwargs):
    given_paths = path if isinstance(path, list) else [path]

    dates = [d.isoformat() for d in dates]
    ds = from_source("empty")

    for path in given_paths:
        paths = Pattern(path, ignore_missing_keys=True).substitute(*args, date=dates, **kwargs)

        levels = kwargs.get("level", kwargs.get("levelist"))

        for path in _expand(paths):
            context.trace(emoji, what.upper(), path)
            s = from_source("opendap", path)
            s = s.sel(
                valid_datetime=dates,
                param=kwargs["param"],
                step=kwargs.get("step", 0),
            )
            if levels:
                s = s.sel(levelist=levels)
            ds = ds + s

    check(what, ds, given_paths, valid_datetime=dates, **kwargs)

    return ds


def execute(context, dates, path, *args, **kwargs):
    return load_netcdfs("📁", "path", context, dates, path, *args, **kwargs)<|MERGE_RESOLUTION|>--- conflicted
+++ resolved
@@ -7,16 +7,10 @@
 # nor does it submit to any jurisdiction.
 #
 
-<<<<<<< HEAD
+import glob
+
 from earthkit.data import from_source
 from earthkit.data.utils.patterns import Pattern
-=======
-import glob
-
-from climetlab import load_source
-from climetlab.utils.patterns import Pattern
->>>>>>> 1d52739d
-
 
 def _expand(paths):
     for path in paths:
