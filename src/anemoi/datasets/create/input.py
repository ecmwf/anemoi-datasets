--- conflicted
+++ resolved
@@ -1037,13 +1037,10 @@
     def info(self, *args, **kwargs):
         LOG.info(*args, **kwargs)
 
-<<<<<<< HEAD
-=======
     @property
     def dates_provider(self):
         return self.owner.group_of_dates.provider
 
->>>>>>> 53ab37d4
 
 class ActionContext(Context):
     def __init__(self, /, order_by, flatten_grid, remapping, use_grib_paramid):
