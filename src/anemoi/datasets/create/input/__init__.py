# (C) Copyright 2024-2025 Anemoi contributors.
#
# This software is licensed under the terms of the Apache Licence Version 2.0
# which can be obtained at http://www.apache.org/licenses/LICENSE-2.0.
#
# In applying this licence, ECMWF does not waive the privileges and immunities
# granted to it by virtue of its status as an intergovernmental organisation
# nor does it submit to any jurisdiction.

from copy import deepcopy
from functools import cached_property
from typing import Any

from anemoi.datasets.create.input.context.field import FieldContext


class InputBuilder:
    """Builder class for creating input data from configuration and data sources."""

<<<<<<< HEAD
    def __init__(self, config: dict, data_sources: dict, **kwargs: Any) -> None:
=======
    def __init__(self, config: dict, data_sources: dict | list, **kwargs: Any) -> None:
>>>>>>> fa0b7e80
        """Initialize the InputBuilder.

        Parameters
        ----------
        config : dict
            Configuration dictionary.
        data_sources : dict
            Data sources.
        **kwargs : Any
            Additional keyword arguments.
        """
        self.kwargs = kwargs
        self.config = deepcopy(config)
        self.data_sources = deepcopy(dict(data_sources=data_sources))

    @cached_property
    def action(self) -> Any:
        """Returns the action object based on the configuration."""
        from .action import Recipe
        from .action import action_factory

        sources = action_factory(self.data_sources, "data_sources")
        input = action_factory(self.config, "input")

        return Recipe(input, sources)

    def select(self, argument) -> Any:
        """Select data based on the group of dates.

        Parameters
        ----------
        argument : GroupOfDates
            Group of dates to select data for.

        Returns
        -------
        Any
            Selected data.
        """
        context = FieldContext(argument, **self.kwargs)
        return context.create_result(self.action(context, argument))

    def python_code(self, code):
        return self.action.python_code(code)


def build_input(config: dict, data_sources: Union[dict, list], **kwargs: Any) -> InputBuilder:
    """Build an InputBuilder instance.

    Parameters
    ----------
    config : dict
        Configuration dictionary.
    data_sources : Union[dict, list]
        Data sources.
    **kwargs : Any
        Additional keyword arguments.

    Returns
    -------
    InputBuilder
        An instance of InputBuilder.
    """
    return InputBuilder(config, data_sources, **kwargs)<|MERGE_RESOLUTION|>--- conflicted
+++ resolved
@@ -17,11 +17,7 @@
 class InputBuilder:
     """Builder class for creating input data from configuration and data sources."""
 
-<<<<<<< HEAD
-    def __init__(self, config: dict, data_sources: dict, **kwargs: Any) -> None:
-=======
     def __init__(self, config: dict, data_sources: dict | list, **kwargs: Any) -> None:
->>>>>>> fa0b7e80
         """Initialize the InputBuilder.
 
         Parameters
@@ -68,7 +64,7 @@
         return self.action.python_code(code)
 
 
-def build_input(config: dict, data_sources: Union[dict, list], **kwargs: Any) -> InputBuilder:
+def build_input(config: dict, data_sources: dict | list, **kwargs: Any) -> InputBuilder:
     """Build an InputBuilder instance.
 
     Parameters
