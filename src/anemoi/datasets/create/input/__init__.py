# (C) Copyright 2024-2025 Anemoi contributors.
#
# This software is licensed under the terms of the Apache Licence Version 2.0
# which can be obtained at http://www.apache.org/licenses/LICENSE-2.0.
#
# In applying this licence, ECMWF does not waive the privileges and immunities
# granted to it by virtue of its status as an intergovernmental organisation
# nor does it submit to any jurisdiction.

from copy import deepcopy
from functools import cached_property
<<<<<<< HEAD
from typing import TYPE_CHECKING
from typing import Any

if TYPE_CHECKING:
    from anemoi.datasets.create.input.action import Recipe

=======
from typing import Any

>>>>>>> e154dca8

class InputBuilder:
    """Builder class for creating input data from configuration and data sources."""

    def __init__(self, config: dict, data_sources: dict | list) -> None:
        """Initialize the InputBuilder.

        Parameters
        ----------
        config : dict
            Configuration dictionary.
        data_sources : dict
            Data sources.
        **kwargs : Any
            Additional keyword arguments.
        """
<<<<<<< HEAD
        self.kwargs = kwargs
=======
>>>>>>> e154dca8
        self.config = deepcopy(config)
        self.data_sources = deepcopy(dict(data_sources=data_sources))

    @cached_property
<<<<<<< HEAD
    def action(self) -> "Recipe":
=======
    def action(self) -> Any:
>>>>>>> e154dca8
        """Returns the action object based on the configuration."""
        from anemoi.datasets.create.input.action import Recipe
        from anemoi.datasets.create.input.action import action_factory

        sources = action_factory(self.data_sources, "data_sources")
        input = action_factory(self.config, "input")

        return Recipe(input, sources)

<<<<<<< HEAD
    def select(self, argument) -> Any:
=======
    def select(self, context, argument) -> Any:
>>>>>>> e154dca8
        """Select data based on the group of dates.

        Parameters
        ----------
<<<<<<< HEAD
=======
        context : Any
            The context for the data selection.
>>>>>>> e154dca8
        argument : GroupOfDates
            Group of dates to select data for.

        Returns
        -------
        Any
            Selected data.
        """
<<<<<<< HEAD
        from anemoi.datasets.create.gridded.context import GriddedContext

        context = GriddedContext(argument, **self.kwargs)
        return context.create_result(self.action(context, argument))
=======
        # TODO: move me elsewhere

        return context.create_result(
            argument,
            self.action(context, argument),
        )

    def python_code(self, code):
        return self.action.python_code(code)
>>>>>>> e154dca8


def build_input(config: dict, data_sources: dict | list, **kwargs: Any) -> InputBuilder:
    """Build an InputBuilder instance.

    Parameters
    ----------
    config : dict
        Configuration dictionary.
    data_sources : Union[dict, list]
        Data sources.
    **kwargs : Any
        Additional keyword arguments.

    Returns
    -------
    InputBuilder
        An instance of InputBuilder.
    """
    return InputBuilder(config, data_sources, **kwargs)<|MERGE_RESOLUTION|>--- conflicted
+++ resolved
@@ -1,3 +1,4 @@
+# (C) Copyright 2024-2025 Anemoi contributors.
 # (C) Copyright 2024-2025 Anemoi contributors.
 #
 # This software is licensed under the terms of the Apache Licence Version 2.0
@@ -9,22 +10,17 @@
 
 from copy import deepcopy
 from functools import cached_property
-<<<<<<< HEAD
 from typing import TYPE_CHECKING
 from typing import Any
 
 if TYPE_CHECKING:
     from anemoi.datasets.create.input.action import Recipe
 
-=======
-from typing import Any
-
->>>>>>> e154dca8
 
 class InputBuilder:
     """Builder class for creating input data from configuration and data sources."""
 
-    def __init__(self, config: dict, data_sources: dict | list) -> None:
+    def __init__(self, config: dict, data_sources: dict | list, **kwargs: Any) -> None:
         """Initialize the InputBuilder.
 
         Parameters
@@ -32,23 +28,17 @@
         config : dict
             Configuration dictionary.
         data_sources : dict
+        data_sources : dict
             Data sources.
         **kwargs : Any
             Additional keyword arguments.
         """
-<<<<<<< HEAD
         self.kwargs = kwargs
-=======
->>>>>>> e154dca8
         self.config = deepcopy(config)
         self.data_sources = deepcopy(dict(data_sources=data_sources))
 
     @cached_property
-<<<<<<< HEAD
     def action(self) -> "Recipe":
-=======
-    def action(self) -> Any:
->>>>>>> e154dca8
         """Returns the action object based on the configuration."""
         from anemoi.datasets.create.input.action import Recipe
         from anemoi.datasets.create.input.action import action_factory
@@ -58,20 +48,11 @@
 
         return Recipe(input, sources)
 
-<<<<<<< HEAD
     def select(self, argument) -> Any:
-=======
-    def select(self, context, argument) -> Any:
->>>>>>> e154dca8
         """Select data based on the group of dates.
 
         Parameters
         ----------
-<<<<<<< HEAD
-=======
-        context : Any
-            The context for the data selection.
->>>>>>> e154dca8
         argument : GroupOfDates
             Group of dates to select data for.
 
@@ -80,22 +61,10 @@
         Any
             Selected data.
         """
-<<<<<<< HEAD
         from anemoi.datasets.create.gridded.context import GriddedContext
 
         context = GriddedContext(argument, **self.kwargs)
         return context.create_result(self.action(context, argument))
-=======
-        # TODO: move me elsewhere
-
-        return context.create_result(
-            argument,
-            self.action(context, argument),
-        )
-
-    def python_code(self, code):
-        return self.action.python_code(code)
->>>>>>> e154dca8
 
 
 def build_input(config: dict, data_sources: dict | list, **kwargs: Any) -> InputBuilder:
