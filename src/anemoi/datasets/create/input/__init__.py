# (C) Copyright 2024-2025 Anemoi contributors.
#
# This software is licensed under the terms of the Apache Licence Version 2.0
# which can be obtained at http://www.apache.org/licenses/LICENSE-2.0.
#
# In applying this licence, ECMWF does not waive the privileges and immunities
# granted to it by virtue of its status as an intergovernmental organisation
# nor does it submit to any jurisdiction.

from copy import deepcopy
from typing import Any
from typing import Union

from anemoi.datasets.create.input.context.field import FieldContext


class InputBuilder:
    """Builder class for creating input data from configuration and data sources."""

    def __init__(self, config: dict, data_sources: Union[dict, list], **kwargs: Any) -> None:
        """Initialize the InputBuilder.

        Parameters
        ----------
        config : dict
            Configuration dictionary.
        data_sources : Union[dict, list]
            Data sources.
        **kwargs : Any
            Additional keyword arguments.
        """
        self.kwargs = kwargs

        config = deepcopy(config)
        if data_sources:
            config = dict(
                data_sources=dict(
                    sources=data_sources,
                    input=config,
                )
            )
        self.config = config

    def select(self, argument) -> Any:
        """Select data based on the group of dates.

        Parameters
        ----------
        argument : GroupOfDates
            Group of dates to select data for.

        Returns
        -------
        Any
            Selected data.
        """
        from .action import action_factory

        """This changes the context."""
<<<<<<< HEAD
        context = ActionContext(**self.kwargs)
        action = action_factory(self.config, context, self.action_path)
        return action.select(group_of_dates)

    def to_python(self) -> str:
        from .action import ActionContext
        from .action import action_factory

        context = ActionContext(**self.kwargs)
        action = action_factory(self.config, context, self.action_path)

        return action.to_python()

    def python_prelude(self, prelude) -> str:
        from .action import ActionContext
        from .action import action_factory

        context = ActionContext(**self.kwargs)
        action = action_factory(self.config, context, self.action_path)
        return action.python_prelude(prelude)

    def __repr__(self) -> str:
        """Return a string representation of the InputBuilder.

        Returns
        -------
        str
            String representation.
        """
        from .action import ActionContext
        from .action import action_factory

        context = ActionContext(**self.kwargs)
        a = action_factory(self.config, context, self.action_path)
        return repr(a)

    def _trace_select(self, group_of_dates: GroupOfDates) -> str:
        """Trace the select operation.

        Parameters
        ----------
        group_of_dates : GroupOfDates
            Group of dates to select data for.

        Returns
        -------
        str
            Trace string.
        """
        return f"InputBuilder({group_of_dates})"


def build_input(config: dict, data_sources: Union[dict, list], **kwargs: Any) -> InputBuilder:
    """Build an InputBuilder instance.

    Parameters
    ----------
    config : dict
        Configuration dictionary.
    data_sources : Union[dict, list]
        Data sources.
    **kwargs : Any
        Additional keyword arguments.

    Returns
    -------
    InputBuilder
        An instance of InputBuilder.
    """
    return InputBuilder(config, data_sources, **kwargs)
=======
        context = FieldContext(argument, **self.kwargs)
        action = action_factory(self.config, "input")
        return context.create_result(action(context, argument))
>>>>>>> 3341d4cf
<|MERGE_RESOLUTION|>--- conflicted
+++ resolved
@@ -57,79 +57,6 @@
         from .action import action_factory
 
         """This changes the context."""
-<<<<<<< HEAD
-        context = ActionContext(**self.kwargs)
-        action = action_factory(self.config, context, self.action_path)
-        return action.select(group_of_dates)
-
-    def to_python(self) -> str:
-        from .action import ActionContext
-        from .action import action_factory
-
-        context = ActionContext(**self.kwargs)
-        action = action_factory(self.config, context, self.action_path)
-
-        return action.to_python()
-
-    def python_prelude(self, prelude) -> str:
-        from .action import ActionContext
-        from .action import action_factory
-
-        context = ActionContext(**self.kwargs)
-        action = action_factory(self.config, context, self.action_path)
-        return action.python_prelude(prelude)
-
-    def __repr__(self) -> str:
-        """Return a string representation of the InputBuilder.
-
-        Returns
-        -------
-        str
-            String representation.
-        """
-        from .action import ActionContext
-        from .action import action_factory
-
-        context = ActionContext(**self.kwargs)
-        a = action_factory(self.config, context, self.action_path)
-        return repr(a)
-
-    def _trace_select(self, group_of_dates: GroupOfDates) -> str:
-        """Trace the select operation.
-
-        Parameters
-        ----------
-        group_of_dates : GroupOfDates
-            Group of dates to select data for.
-
-        Returns
-        -------
-        str
-            Trace string.
-        """
-        return f"InputBuilder({group_of_dates})"
-
-
-def build_input(config: dict, data_sources: Union[dict, list], **kwargs: Any) -> InputBuilder:
-    """Build an InputBuilder instance.
-
-    Parameters
-    ----------
-    config : dict
-        Configuration dictionary.
-    data_sources : Union[dict, list]
-        Data sources.
-    **kwargs : Any
-        Additional keyword arguments.
-
-    Returns
-    -------
-    InputBuilder
-        An instance of InputBuilder.
-    """
-    return InputBuilder(config, data_sources, **kwargs)
-=======
         context = FieldContext(argument, **self.kwargs)
         action = action_factory(self.config, "input")
-        return context.create_result(action(context, argument))
->>>>>>> 3341d4cf
+        return context.create_result(action(context, argument))