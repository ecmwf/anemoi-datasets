# (C) Copyright 2024-2025 Anemoi contributors.
#
# This software is licensed under the terms of the Apache Licence Version 2.0
# which can be obtained at http://www.apache.org/licenses/LICENSE-2.0.
#
# In applying this licence, ECMWF does not waive the privileges and immunities
# granted to it by virtue of its status as an intergovernmental organisation
# nor does it submit to any jurisdiction.

from copy import deepcopy
from functools import cached_property
from typing import Any
from typing import Union

from anemoi.datasets.create.input.context.field import FieldContext


class InputBuilder:
    """Builder class for creating input data from configuration and data sources."""

    def __init__(self, config: dict, data_sources: dict, **kwargs: Any) -> None:
        """Initialize the InputBuilder.

        Parameters
        ----------
        config : dict
            Configuration dictionary.
        data_sources : dict
            Data sources.
        **kwargs : Any
            Additional keyword arguments.
        """
        self.kwargs = kwargs
        self.config = deepcopy(config)
        self.data_sources = deepcopy(dict(data_sources=data_sources))

<<<<<<< HEAD
        config = deepcopy(config)
        if data_sources:
            config = dict(
                data_sources=dict(
                    sources=data_sources,
                    input=config,
                )
            )
        self.config = config

    def select(self, argument) -> Any:
        """Select data based on the group of dates.

        Parameters
        ----------
        argument : GroupOfDates
            Group of dates to select data for.

        Returns
        -------
        Any
            Selected data.
        """
        from .action import action_factory

        """This changes the context."""
        context = FieldContext(argument, **self.kwargs)
        action = action_factory(self.config, "input")
        return context.create_result(action(context, argument))
=======
    @cached_property
    def action(self) -> Any:
        """Returns the action object based on the configuration."""
        from .action import Recipe
        from .action import action_factory

        sources = action_factory(self.data_sources, "data_sources")
        input = action_factory(self.config, "input")

        return Recipe(input, sources)

    def select(self, argument) -> Any:
        """Select data based on the group of dates.

        Parameters
        ----------
        argument : GroupOfDates
            Group of dates to select data for.

        Returns
        -------
        Any
            Selected data.
        """
        context = FieldContext(argument, **self.kwargs)
        return context.create_result(self.action(context, argument))

    def python_code(self, code):
        return self.action.python_code(code)


def build_input(config: dict, data_sources: Union[dict, list], **kwargs: Any) -> InputBuilder:
    """Build an InputBuilder instance.

    Parameters
    ----------
    config : dict
        Configuration dictionary.
    data_sources : Union[dict, list]
        Data sources.
    **kwargs : Any
        Additional keyword arguments.

    Returns
    -------
    InputBuilder
        An instance of InputBuilder.
    """
    return InputBuilder(config, data_sources, **kwargs)
>>>>>>> ce027f43
<|MERGE_RESOLUTION|>--- conflicted
+++ resolved
@@ -34,37 +34,6 @@
         self.config = deepcopy(config)
         self.data_sources = deepcopy(dict(data_sources=data_sources))
 
-<<<<<<< HEAD
-        config = deepcopy(config)
-        if data_sources:
-            config = dict(
-                data_sources=dict(
-                    sources=data_sources,
-                    input=config,
-                )
-            )
-        self.config = config
-
-    def select(self, argument) -> Any:
-        """Select data based on the group of dates.
-
-        Parameters
-        ----------
-        argument : GroupOfDates
-            Group of dates to select data for.
-
-        Returns
-        -------
-        Any
-            Selected data.
-        """
-        from .action import action_factory
-
-        """This changes the context."""
-        context = FieldContext(argument, **self.kwargs)
-        action = action_factory(self.config, "input")
-        return context.create_result(action(context, argument))
-=======
     @cached_property
     def action(self) -> Any:
         """Returns the action object based on the configuration."""
@@ -113,5 +82,4 @@
     InputBuilder
         An instance of InputBuilder.
     """
-    return InputBuilder(config, data_sources, **kwargs)
->>>>>>> ce027f43
+    return InputBuilder(config, data_sources, **kwargs)