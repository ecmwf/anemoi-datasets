--- conflicted
+++ resolved
@@ -8,20 +8,20 @@
 # nor does it submit to any jurisdiction.
 
 from copy import deepcopy
-from functools import cached_property
-<<<<<<< HEAD
 from typing import Any
+from typing import Union
 
-from anemoi.datasets.create.input.context.field import FieldContext
-=======
-from typing import TYPE_CHECKING
-from typing import Any
+from anemoi.datasets.dates.groups import GroupOfDates
 
-from anemoi.datasets.create.input.context.field import FieldContext
+from .trace import trace_select
 
-if TYPE_CHECKING:
-    from anemoi.datasets.create.input.action import Recipe
->>>>>>> 5939d795
+LOG = logging.getLogger(__name__)
+
+
+class Context:
+    """Context for building input data."""
+
+    pass
 
 
 class InputBuilder:
@@ -40,21 +40,17 @@
             Additional keyword arguments.
         """
         self.kwargs = kwargs
-        self.config = deepcopy(config)
-        self.data_sources = deepcopy(dict(data_sources=data_sources))
 
-    @cached_property
-<<<<<<< HEAD
-    def action(self) -> Any:
-=======
-    def action(self) -> "Recipe":
->>>>>>> 5939d795
-        """Returns the action object based on the configuration."""
-        from .action import Recipe
-        from .action import action_factory
-
-        sources = action_factory(self.data_sources, "data_sources")
-        input = action_factory(self.config, "input")
+        config = deepcopy(config)
+        if data_sources:
+            config = dict(
+                data_sources=dict(
+                    sources=data_sources,
+                    input=config,
+                )
+            )
+        self.config = config
+        self.action_path = ["input"]
 
         return Recipe(input, sources)
 
@@ -71,31 +67,45 @@
         Any
             Selected data.
         """
-        context = FieldContext(argument, **self.kwargs)
-        return context.create_result(self.action(context, argument))
+        from .action import ActionContext
+        from .action import action_factory
 
-<<<<<<< HEAD
-    def python_code(self, code):
-        return self.action.python_code(code)
+        """This changes the context."""
+        context = ActionContext(**self.kwargs)
+        action = action_factory(self.config, context, self.action_path)
+        return action.select(group_of_dates)
 
-=======
->>>>>>> 5939d795
+    def __repr__(self) -> str:
+        """Return a string representation of the InputBuilder.
 
-def build_input(config: dict, data_sources: dict | list, **kwargs: Any) -> InputBuilder:
-    """Build an InputBuilder instance.
+        Returns
+        -------
+        str
+            String representation.
+        """
+        from .action import ActionContext
+        from .action import action_factory
 
-    Parameters
-    ----------
-    config : dict
-        Configuration dictionary.
-    data_sources : Union[dict, list]
-        Data sources.
-    **kwargs : Any
-        Additional keyword arguments.
+        context = ActionContext(**self.kwargs)
+        a = action_factory(self.config, context, self.action_path)
+        return repr(a)
 
-    Returns
-    -------
-    InputBuilder
-        An instance of InputBuilder.
-    """
-    return InputBuilder(config, data_sources, **kwargs)+    def _trace_select(self, config: dict, data_sources: Union[dict, list], **kwargs) -> str:
+        """Trace the select operation.
+
+        Parameters
+        ----------
+        config : dict
+            Configuration dictionary.
+        data_sources : Union[dict, list]
+            Data sources.
+        **kwargs : Any
+            Additional keyword arguments.
+
+        Returns
+        -------
+        InputBuilder
+            An instance of InputBuilder.
+        """
+
+        return InputBuilder(config, data_sources, **kwargs)