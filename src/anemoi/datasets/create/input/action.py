--- conflicted
+++ resolved
@@ -9,16 +9,7 @@
 
 import logging
 
-<<<<<<< HEAD
-from earthkit.data.core.order import build_remapping
-
-from ...dates.groups import GroupOfDates
-from .context import Context
-from .template import substitute
-from .trace import trace
-=======
 from anemoi.datasets.dates import DatesProvider
->>>>>>> 5cef7207
 
 LOG = logging.getLogger(__name__)
 
@@ -65,102 +56,6 @@
 
     """
 
-<<<<<<< HEAD
-    def __init__(self, /, order_by: str, flatten_grid: bool, remapping: dict[str, Any], use_grib_paramid: bool) -> None:
-        """Initialize an ActionContext instance.
-
-        Parameters
-        ----------
-        order_by : str
-            The order by criteria.
-        flatten_grid : bool
-            Whether to flatten the grid.
-        remapping : Dict[str, Any]
-            The remapping configuration.
-        use_grib_paramid : bool
-            Whether to use GRIB parameter ID.
-        """
-        super().__init__()
-        self.order_by = order_by
-        self.flatten_grid = flatten_grid
-        self.remapping = build_remapping(remapping)
-        self.use_grib_paramid = use_grib_paramid
-
-    def trace(self, emoji: str, *args: Any) -> None:
-        """Traces the given arguments with an emoji.
-
-        Parameters
-        ----------
-        emoji : str
-            The emoji to use.
-        *args : Any
-            The arguments to trace.
-        """
-        trace(emoji, *args)
-
-
-def action_factory(config: dict[str, Any], context: ActionContext, action_path: list[str]) -> Action:
-    """Factory function to create an Action instance based on the configuration.
-
-    Parameters
-    ----------
-    config : Dict[str, Any]
-        The action configuration.
-    context : ActionContext
-        The context in which the action exists.
-    action_path : List[str]
-        The action path.
-
-    Returns
-    -------
-    Action
-        The created Action instance.
-    """
-    from .accumulate import AccumulationAction
-    from .concat import ConcatAction
-    from .data_sources import DataSourcesAction
-    from .function import FunctionAction
-    from .join import JoinAction
-    from .pipe import PipeAction
-    from .repeated_dates import RepeatedDatesAction
-
-    assert isinstance(context, Context), (type, context)
-    if not isinstance(config, dict):
-        raise ValueError(f"Invalid input config {config}")
-    if len(config) != 1:
-        print(json.dumps(config, indent=2, default=str))
-        raise ValueError(f"Invalid input config. Expecting dict with only one key, got {list(config.keys())}")
-
-    config = deepcopy(config)
-    key = list(config.keys())[0]
-
-    if isinstance(config[key], list):
-        args, kwargs = config[key], {}
-    elif isinstance(config[key], dict):
-        args, kwargs = [], config[key]
-    else:
-        raise ValueError(f"Invalid input config {config[key]} ({type(config[key])}")
-
-    cls = {
-        "data_sources": DataSourcesAction,
-        "data-sources": DataSourcesAction,
-        "concat": ConcatAction,
-        "join": JoinAction,
-        "pipe": PipeAction,
-        "function": FunctionAction,
-        "repeated_dates": RepeatedDatesAction,
-        "repeated-dates": RepeatedDatesAction,
-        "accumulate": AccumulationAction,
-    }.get(key)
-
-    if cls is None:
-        from ..sources import create_source
-
-        source = create_source(None, substitute(context, config))
-        return FunctionAction(context, action_path + [key], key, source)
-
-    return cls(context, action_path + [key], *args, **kwargs)
-=======
     def __init__(self, config, *path):
         super().__init__(config, *path, "concat")
 
@@ -419,5 +314,4 @@
     assert len(data) == 1, f"Input data must contain exactly one key-value pair {data} {'.'.join(x for x in path)}"
 
     key, value = next(iter(data.items()))
-    return make(key, value, *path)
->>>>>>> 5cef7207
+    return make(key, value, *path)