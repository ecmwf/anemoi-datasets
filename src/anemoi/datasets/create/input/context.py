--- conflicted
+++ resolved
@@ -18,16 +18,9 @@
 class Context(ABC):
     """Context for building input data."""
 
-<<<<<<< HEAD
-    def __init__(self, /, argument: Any) -> None:
-        self.results = {}
-        self.cache = {}
-        self.argument = argument
-=======
     def __init__(self) -> None:
         self.results = {}
         self.cache = {}
->>>>>>> e154dca8
 
     def trace(self, emoji, *message) -> None:
 
@@ -40,11 +33,7 @@
 
         assert path[0] in ("input", "data_sources"), path
 
-<<<<<<< HEAD
-        LOG.info(f"Registering data at path: {path}")
-=======
         LOG.info(f"Registering data at path: {'.'.join(str(x) for x in path)}")
->>>>>>> e154dca8
         self.results[tuple(path)] = data
         return data
 
@@ -57,15 +46,9 @@
                 if path in self.results:
                     config[key] = self.results[path]
                 else:
-<<<<<<< HEAD
-                    LOG.warning(f"Path not found {path}")
-                    for p in sorted(self.results):
-                        LOG.info(f"   Available paths: {p}")
-=======
                     print(f"Path not found {path}")
                     for p in sorted(self.results):
                         print(f"   Available paths: {p}")
->>>>>>> e154dca8
                     raise KeyError(f"Path {path} not found in results: {self.results.keys()}")
 
         return config
