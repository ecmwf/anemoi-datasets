--- conflicted
+++ resolved
@@ -33,11 +33,6 @@
 def _fields_metatata(variables, cube):
     assert isinstance(variables, tuple), variables
 
-<<<<<<< HEAD
-    result = {}
-    for i, c in enumerate(cube.iterate_cubelets()):
-        assert c._coords_names[1] == variables[i], (c._coords_names[1], variables[i])
-=======
     def _merge(md1, md2):
         assert set(md1.keys()) == set(md2.keys()), (set(md1.keys()), set(md2.keys()))
         result = {}
@@ -70,7 +65,6 @@
         if i == -1 or c._coords_names[1] != variables[i]:
             i += 1
 
->>>>>>> 09c9bc53
         f = cube[c.coords]
         md = f.metadata(namespace="mars")
         if not md:
@@ -84,14 +78,10 @@
             md["param"] = str(f.metadata("paramId", default="unknown"))
             # assert md['param'] != 'unknown', (md, f.metadata('param'))
 
-<<<<<<< HEAD
-        result[variables[i]] = md
-=======
         if variables[i] in result:
             result[variables[i]] = _merge(md, result[variables[i]])
         else:
             result[variables[i]] = md
->>>>>>> 09c9bc53
 
     assert i + 1 == len(variables), (i + 1, len(variables))
     return result
