--- conflicted
+++ resolved
@@ -779,14 +779,8 @@
     accumulations_reset_frequency: int | None = None,
     user_date: str | None = None,
     patch: Any = _identity,
-<<<<<<< HEAD
-    base_times: Optional[List[int]] = None,
-    use_cdsapi_dataset: Optional[str] = None,
-    use_grib_index: Optional[str] = None,
-=======
     base_times: list[int] | None = None,
     use_cdsapi_dataset: str | None = None,
->>>>>>> 410d1e5a
 ) -> Any:
     """Computes accumulations based on the provided parameters.
 
@@ -991,15 +985,7 @@
 
 @legacy_source(__file__)
 def accumulations(
-<<<<<<< HEAD
-    context: Any,
-    dates: List[datetime.datetime],
-    use_cdsapi_dataset: Optional[str] = None,
-    use_grib_index: Optional[str] = None,
-    **request: Any,
-=======
     context: Any, dates: list[datetime.datetime], use_cdsapi_dataset: str | None = None, **request: Any
->>>>>>> 410d1e5a
 ) -> Any:
     """Computes accumulations based on the provided context, dates, and request parameters.
 
