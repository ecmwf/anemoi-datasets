--- conflicted
+++ resolved
@@ -1001,11 +1001,7 @@
             and request.get("stream", "oper") == "oper"
             and request.get("accumulation_period") == 24
         ):
-<<<<<<< HEAD
-            from .accumulate import accumulations as accumulations2
-=======
-            from .accumulations2 import Accumulations2Source
->>>>>>> d6ed174c
+            from .accumulate import Accumulations2Source
 
             LOG.warning(
                 "🧪️ Experimental features: Using accumulations2, because class=ea stream=oper and accumulation_period=24"
