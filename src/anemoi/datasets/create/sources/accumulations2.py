--- conflicted
+++ resolved
@@ -19,18 +19,11 @@
 from anemoi.utils.dates import frequency_to_timedelta
 from numpy.typing import NDArray
 
-<<<<<<< HEAD
-from anemoi.datasets.create.utils import to_datetime_list
+from anemoi.datasets.create.sources import source_registry
 
 from .accumulation_utils import timelines as tl
 from .accumulation_utils import utils
-from .legacy import legacy_source
-=======
-from anemoi.datasets.create.sources import source_registry
-from anemoi.datasets.create.sources.mars import mars
-
 from .legacy import LegacySource
->>>>>>> 5cef7207
 
 LOG = logging.getLogger(__name__)
 
@@ -311,99 +304,47 @@
     return ds
 
 
-@legacy_source(__file__)
-def accumulations(context: Any, dates: list[datetime.datetime], action: Any, **request: dict[str, Any]) -> Any:
-    """Accumulation source callable function.
-    Read the recipe for accumulation in the request dictionary, check main arguments and call computation.
-
-    Parameters:
-    ----------
-    context: Any,
-        The dataset building context (will be updated with trace of accumulation)
-    dates: list[datetime.datetime]
-        The list of valid dates on which to perform accumulations.
-    action: Any,
-        The abstract AccumulationAction object containing the accumulation source
-    request: dict[str,Any]
-        The parameters from the accumulation recipe
-
-    Return
-    ------
-    The accumulated data source.
-
-    """
-<<<<<<< HEAD
-    try:
-        utils._to_list(request["param"])
-    except KeyError:
-        raise ValueError("Accumulate action should provide at least one `param`, found none.")
-    try:
-        user_accumulation_period = request.pop("accumulation_period")
-        data_accumulation_period = request.pop("data_accumulation_period", "1h")
-    except KeyError:
-        raise ValueError("Accumulate action should provide 'accumulation_period', but none was found.")
-=======
-    if request["time"] in (6, 18, 600, 1800):
-        request["stream"] = "scda"
-    else:
-        request["stream"] = "oper"
-    return request
-
-
 @source_registry.register("accumulations2")
 class Accumulations2Source(LegacySource):
->>>>>>> 5cef7207
 
     @staticmethod
-    def _execute(context, dates, **request):
-        _to_list(request["param"])
-        user_accumulation_period = request.pop("accumulation_period", 6)
-        user_accumulation_period = datetime.timedelta(hours=user_accumulation_period)
-
-<<<<<<< HEAD
-    return _compute_accumulations(
-        context,
-        dates,
-        action,
-        request,
-        user_accumulation_period=frequency_to_timedelta(user_accumulation_period),
-        data_accumulation_period=frequency_to_timedelta(data_accumulation_period),
-    )
-
-
-execute = accumulations
-
-if __name__ == "__main__":
-    import yaml
-
-    config = yaml.safe_load(
-        """
-      class: ea
-      expver: '0001'
-      grid: 20./20.
-      levtype: sfc
-#      number: [0, 1]
-#      stream: enda
-      param: [cp, tp]
-#      accumulation_period: 6h
-      accumulation_period: 2
-    """
-    )
-    dates = yaml.safe_load("[2022-12-31 00:00, 2022-12-31 06:00]")
-    dates = to_datetime_list(dates)
-
-    class Context:
-        use_grib_paramid = True
-
-        def trace(self, *args):
-            print(*args)
-=======
+    def _execute(context: Any, dates: list[datetime.datetime], action: Any, **request: dict[str, Any]) -> Any:
+        """Accumulation source callable function.
+        Read the recipe for accumulation in the request dictionary, check main arguments and call computation.
+
+        Parameters:
+        ----------
+        context: Any,
+            The dataset building context (will be updated with trace of accumulation)
+        dates: list[datetime.datetime]
+            The list of valid dates on which to perform accumulations.
+        action: Any,
+            The abstract AccumulationAction object containing the accumulation source
+        request: dict[str,Any]
+            The parameters from the accumulation recipe
+
+        Return
+        ------
+        The accumulated data source.
+
+        """
+        try:
+            utils._to_list(request["param"])
+        except KeyError:
+            raise ValueError("Accumulate action should provide at least one `param`, found none.")
+        try:
+            user_accumulation_period = request.pop("accumulation_period")
+            data_accumulation_period = request.pop("data_accumulation_period", "1h")
+        except KeyError:
+            raise ValueError("Accumulate action should provide 'accumulation_period', but none was found.")
+
         context.trace("🌧️", f"accumulations {request} {user_accumulation_period}")
->>>>>>> 5cef7207
 
         return _compute_accumulations(
             context,
             dates,
+            action,
             request,
-            user_accumulation_period=user_accumulation_period,
+            user_accumulation_period=frequency_to_timedelta(user_accumulation_period),
+            data_accumulation_period=frequency_to_timedelta(data_accumulation_period),
         )