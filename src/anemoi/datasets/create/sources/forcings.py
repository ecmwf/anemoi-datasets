# (C) Copyright 2024 Anemoi contributors.
#
# This software is licensed under the terms of the Apache Licence Version 2.0
# which can be obtained at http://www.apache.org/licenses/LICENSE-2.0.
#
# In applying this licence, ECMWF does not waive the privileges and immunities
# granted to it by virtue of its status as an intergovernmental organisation
# nor does it submit to any jurisdiction.

from typing import Any

from earthkit.data import from_source

<<<<<<< HEAD
from . import source_registry
from .legacy import LegacySource


@source_registry.register("forcings")
class ForcingsSource(LegacySource):

    @staticmethod
    def _execute(context: Any, dates: list[str], template: str, param: str) -> Any:
        """Loads forcing data from a specified source.

        Parameters
        ----------
        context : object
            The context in which the function is executed.
        dates : list
            List of dates for which data is to be loaded.
        template : FieldList
            Template for the data source.
        param : str
            Parameter for the data source.

        Returns
        -------
        object
            Loaded forcing data.
        """
        context.trace("✅", f"from_source(forcings, {template}, {param}")
        return from_source("forcings", source_or_dataset=template, date=list(dates), param=param)
=======
from anemoi.datasets.create.sources.legacy import legacy_source


@legacy_source(__file__)
def forcings(context: Any, dates: list[str], template: str, param: str) -> Any:
    """Loads forcing data from a specified source.

    Parameters
    ----------
    context : object
        The context in which the function is executed.
    dates : list
        List of dates for which data is to be loaded.
    template : FieldList
        Template for the data source.
    param : str
        Parameter for the data source.

    Returns
    -------
    object
        Loaded forcing data.
    """
    context.trace("✅", f"from_source(forcings, {template}, {param}")
    return from_source("forcings", source_or_dataset=template, date=list(dates), param=param)


execute = forcings
>>>>>>> e154dca8
<|MERGE_RESOLUTION|>--- conflicted
+++ resolved
@@ -11,7 +11,6 @@
 
 from earthkit.data import from_source
 
-<<<<<<< HEAD
 from . import source_registry
 from .legacy import LegacySource
 
@@ -33,41 +32,11 @@
             Template for the data source.
         param : str
             Parameter for the data source.
-
         Returns
         -------
         object
             Loaded forcing data.
         """
+
         context.trace("✅", f"from_source(forcings, {template}, {param}")
-        return from_source("forcings", source_or_dataset=template, date=list(dates), param=param)
-=======
-from anemoi.datasets.create.sources.legacy import legacy_source
-
-
-@legacy_source(__file__)
-def forcings(context: Any, dates: list[str], template: str, param: str) -> Any:
-    """Loads forcing data from a specified source.
-
-    Parameters
-    ----------
-    context : object
-        The context in which the function is executed.
-    dates : list
-        List of dates for which data is to be loaded.
-    template : FieldList
-        Template for the data source.
-    param : str
-        Parameter for the data source.
-
-    Returns
-    -------
-    object
-        Loaded forcing data.
-    """
-    context.trace("✅", f"from_source(forcings, {template}, {param}")
-    return from_source("forcings", source_or_dataset=template, date=list(dates), param=param)
-
-
-execute = forcings
->>>>>>> e154dca8
+        return from_source("forcings", source_or_dataset=template, date=list(dates), param=param)