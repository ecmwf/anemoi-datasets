# (C) Copyright 2024 Anemoi contributors.
#
# This software is licensed under the terms of the Apache Licence Version 2.0
# which can be obtained at http://www.apache.org/licenses/LICENSE-2.0.
#
# In applying this licence, ECMWF does not waive the privileges and immunities
# granted to it by virtue of its status as an intergovernmental organisation
# nor does it submit to any jurisdiction.

from typing import Any

from earthkit.data import from_source

<<<<<<< HEAD
from .legacy import legacy_source


@legacy_source(__file__)
def forcings(context: Any, dates: list[str], template: str, param: str) -> Any:
    """Loads forcing data from a specified source.

    Parameters
    ----------
    context : object
        The context in which the function is executed.
    dates : list
        List of dates for which data is to be loaded.
    template : FieldList
        Template for the data source.
    param : str
        Parameter for the data source.

    Returns
    -------
    object
        Loaded forcing data.
    """
    context.trace("✅", f"from_source(forcings, {template}, {param}")
    return from_source("forcings", source_or_dataset=template, date=list(dates), param=param)


execute = forcings
=======
from . import source_registry
from .legacy import LegacySource


@source_registry.register("forcings")
class ForcingsSource(LegacySource):

    @staticmethod
    def _execute(context: Any, dates: list[str], template: str, param: str) -> Any:
        """Loads forcing data from a specified source.

        Parameters
        ----------
        context : object
            The context in which the function is executed.
        dates : list
            List of dates for which data is to be loaded.
        template : FieldList
            Template for the data source.
        param : str
            Parameter for the data source.

        Returns
        -------
        object
            Loaded forcing data.
        """
        context.trace("✅", f"from_source(forcings, {template}, {param}")
        return from_source("forcings", source_or_dataset=template, date=list(dates), param=param)
>>>>>>> 3541a1f7
<|MERGE_RESOLUTION|>--- conflicted
+++ resolved
@@ -11,36 +11,6 @@
 
 from earthkit.data import from_source
 
-<<<<<<< HEAD
-from .legacy import legacy_source
-
-
-@legacy_source(__file__)
-def forcings(context: Any, dates: list[str], template: str, param: str) -> Any:
-    """Loads forcing data from a specified source.
-
-    Parameters
-    ----------
-    context : object
-        The context in which the function is executed.
-    dates : list
-        List of dates for which data is to be loaded.
-    template : FieldList
-        Template for the data source.
-    param : str
-        Parameter for the data source.
-
-    Returns
-    -------
-    object
-        Loaded forcing data.
-    """
-    context.trace("✅", f"from_source(forcings, {template}, {param}")
-    return from_source("forcings", source_or_dataset=template, date=list(dates), param=param)
-
-
-execute = forcings
-=======
 from . import source_registry
 from .legacy import LegacySource
 
@@ -52,16 +22,13 @@
     def _execute(context: Any, dates: list[str], template: str, param: str) -> Any:
         """Loads forcing data from a specified source.
 
-        Parameters
-        ----------
-        context : object
-            The context in which the function is executed.
-        dates : list
-            List of dates for which data is to be loaded.
-        template : FieldList
-            Template for the data source.
-        param : str
-            Parameter for the data source.
+    Returns
+    -------
+    object
+        Loaded forcing data.
+    """
+    context.trace("✅", f"from_source(forcings, {template}, {param}")
+    return from_source("forcings", source_or_dataset=template, date=list(dates), param=param)
 
         Returns
         -------
@@ -69,5 +36,4 @@
             Loaded forcing data.
         """
         context.trace("✅", f"from_source(forcings, {template}, {param}")
-        return from_source("forcings", source_or_dataset=template, date=list(dates), param=param)
->>>>>>> 3541a1f7
+        return from_source("forcings", source_or_dataset=template, date=list(dates), param=param)