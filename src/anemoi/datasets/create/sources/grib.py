# (C) Copyright 2024 Anemoi contributors.
#
# This software is licensed under the terms of the Apache Licence Version 2.0
# which can be obtained at http://www.apache.org/licenses/LICENSE-2.0.
#
# In applying this licence, ECMWF does not waive the privileges and immunities
# granted to it by virtue of its status as an intergovernmental organisation
# nor does it submit to any jurisdiction.


import glob
import logging
from typing import Any
from typing import Dict
from typing import List
from typing import Optional
from typing import Union

import earthkit.data as ekd
<<<<<<< HEAD
from anemoi.transform.flavour import RuleBasedFlavour
=======
from anemoi.transform.fields import new_field_from_grid
from anemoi.transform.fields import new_fieldlist_from_list
from anemoi.transform.grids import grid_registry
>>>>>>> 0f486369
from earthkit.data import from_source
from earthkit.data.utils.patterns import Pattern

from .legacy import legacy_source

LOG = logging.getLogger(__name__)


def check(ds: Any, paths: List[str], **kwargs: Any) -> None:
    """Check if the dataset matches the expected number of fields.

    Parameters
    ----------
    ds : Any
        The dataset to check.
    paths : list of str
        List of paths to the GRIB files.
    **kwargs : Any
        Additional keyword arguments.

    Raises
    ------
    ValueError
        If the number of fields does not match the expected count.
    """
    count = 1
    for k, v in kwargs.items():
        if isinstance(v, (tuple, list)):
            count *= len(v)

    if len(ds) != count:
        raise ValueError(f"Expected {count} fields, got {len(ds)} (kwargs={kwargs}, paths={paths})")


def _expand(paths: List[str]) -> Any:
    """Expand the given paths using glob.

    Parameters
    ----------
    paths : list of str
        List of paths to expand.

    Returns
    -------
    Any
        The expanded paths.
    """
    for path in paths:
        cnt = 0
        for p in glob.glob(path):
            yield p
            cnt += 1
        if cnt == 0:
            yield path


@legacy_source(__file__)
def execute(
    context: Any,
    dates: List[Any],
    path: Union[str, List[str]],
<<<<<<< HEAD
    latitudes: Optional[Dict[str, Any]] = None,
    longitudes: Optional[Dict[str, Any]] = None,
    flavour: Optional[Union[str, Dict[str, Any]]] = None,
=======
    grid_definition: Optional[Dict[str, Any]] = None,
>>>>>>> 0f486369
    *args: Any,
    **kwargs: Any,
) -> ekd.FieldList:
    """Execute the function to load data from GRIB files.

    Args:
        context (Any): The context in which the function is executed.
        dates (List[Any]): List of dates.
        path (Union[str, List[str]]): Path or list of paths to the GRIB files.
<<<<<<< HEAD
        latitudes (Optional[Dict[str, Any]], optional): Latitude information. Defaults to None.
        longitudes (Optional[Dict[str, Any]], optional): Longitude information. Defaults to None.
        flavour (Optional[Union[str, Dict[str, Any]]], optional): Flavour information. Defaults to None.
=======
        grid_definition (Optional[Dict[str, Any]]): Grid definition config to create a Grid object.
>>>>>>> 0f486369
        *args (Any): Additional arguments.
        **kwargs (Any): Additional keyword arguments.

    Returns
    -------
    Any
        The loaded dataset.
    """
    given_paths = path if isinstance(path, list) else [path]
    if flavour is not None:
        flavour = RuleBasedFlavour(flavour)

    if grid_definition is not None:
        grid = grid_registry.from_config(grid_definition)
    else:
        grid = None

    ds = from_source("empty")
    dates = [d.isoformat() for d in dates]

    for path in given_paths:
        paths = Pattern(path, ignore_missing_keys=True).substitute(*args, date=dates, **kwargs)

        for name in ("grid", "area", "rotation", "frame", "resol", "bitmap"):
            if name in kwargs:
                raise ValueError(f"MARS interpolation parameter '{name}' not supported")

        for path in _expand(paths):
            context.trace("📁", "PATH", path)
            s = from_source("file", path)
            if flavour is not None:
                s = flavour.map(s)
            s = s.sel(valid_datetime=dates, **kwargs)
            ds = ds + s

    if kwargs and not context.partial_ok:
        check(ds, given_paths, valid_datetime=dates, **kwargs)

    if grid is not None:
        ds = new_fieldlist_from_list([new_field_from_grid(f, grid) for f in ds])

    if len(ds) == 0:
        LOG.warning(f"No fields found for {dates} in {given_paths} (kwargs={kwargs})")

    return ds<|MERGE_RESOLUTION|>--- conflicted
+++ resolved
@@ -17,13 +17,10 @@
 from typing import Union
 
 import earthkit.data as ekd
-<<<<<<< HEAD
-from anemoi.transform.flavour import RuleBasedFlavour
-=======
 from anemoi.transform.fields import new_field_from_grid
 from anemoi.transform.fields import new_fieldlist_from_list
+from anemoi.transform.flavour import RuleBasedFlavour
 from anemoi.transform.grids import grid_registry
->>>>>>> 0f486369
 from earthkit.data import from_source
 from earthkit.data.utils.patterns import Pattern
 
@@ -85,13 +82,8 @@
     context: Any,
     dates: List[Any],
     path: Union[str, List[str]],
-<<<<<<< HEAD
-    latitudes: Optional[Dict[str, Any]] = None,
-    longitudes: Optional[Dict[str, Any]] = None,
     flavour: Optional[Union[str, Dict[str, Any]]] = None,
-=======
     grid_definition: Optional[Dict[str, Any]] = None,
->>>>>>> 0f486369
     *args: Any,
     **kwargs: Any,
 ) -> ekd.FieldList:
@@ -101,13 +93,8 @@
         context (Any): The context in which the function is executed.
         dates (List[Any]): List of dates.
         path (Union[str, List[str]]): Path or list of paths to the GRIB files.
-<<<<<<< HEAD
-        latitudes (Optional[Dict[str, Any]], optional): Latitude information. Defaults to None.
-        longitudes (Optional[Dict[str, Any]], optional): Longitude information. Defaults to None.
         flavour (Optional[Union[str, Dict[str, Any]]], optional): Flavour information. Defaults to None.
-=======
         grid_definition (Optional[Dict[str, Any]]): Grid definition config to create a Grid object.
->>>>>>> 0f486369
         *args (Any): Additional arguments.
         **kwargs (Any): Additional keyword arguments.
 
