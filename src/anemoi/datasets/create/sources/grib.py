# (C) Copyright 2024 Anemoi contributors.
#
# This software is licensed under the terms of the Apache Licence Version 2.0
# which can be obtained at http://www.apache.org/licenses/LICENSE-2.0.
#
# In applying this licence, ECMWF does not waive the privileges and immunities
# granted to it by virtue of its status as an intergovernmental organisation
# nor does it submit to any jurisdiction.


import glob
import logging
from typing import Any

import earthkit.data as ekd
from anemoi.transform.fields import new_field_from_grid
from anemoi.transform.fields import new_fieldlist_from_list
from anemoi.transform.flavour import RuleBasedFlavour
from anemoi.transform.grids import grid_registry
from earthkit.data import from_source
from earthkit.data.utils.patterns import Pattern

from . import source_registry
from .legacy import LegacySource

LOG = logging.getLogger(__name__)


def check(ds: Any, paths: list[str], **kwargs: Any) -> None:
    """Check if the dataset matches the expected number of fields.

    Parameters
    ----------
    ds : Any
        The dataset to check.
    paths : list of str
        List of paths to the GRIB files.
    **kwargs : Any
        Additional keyword arguments.

    Raises
    ------
    ValueError
        If the number of fields does not match the expected count.
    """
    count = 1
    for k, v in kwargs.items():
        if isinstance(v, (tuple, list)):
            count *= len(v)

    # in the case of static data (e.g repeated dates) dates might be empty
    if len(ds) != count and kwargs.get("dates", []) == []:
        LOG.warning(
            f"Expected {count} fields, got {len(ds)} (kwargs={kwargs}, paths={paths})"
            f" Received empty dates - assuming this is static data."
        )
        return

    if len(ds) != count:
        raise ValueError(f"Expected {count} fields, got {len(ds)} (kwargs={kwargs}, paths={paths})")


def _expand(paths: list[str]) -> Any:
    """Expand the given paths using glob.

    Parameters
    ----------
    paths : list of str
        List of paths to expand.

    Returns
    -------
    Any
        The expanded paths.
    """
    for path in paths:
        cnt = 0
        for p in glob.glob(path):
            yield p
            cnt += 1
        if cnt == 0:
            yield path


<<<<<<< HEAD
@legacy_source(__file__)
def execute(
    context: Any,
    dates: list[Any],
    path: str | list[str],
    flavour: str | dict[str, Any] | None = None,
    grid_definition: dict[str, Any] | None = None,
    *args: Any,
    **kwargs: Any,
) -> ekd.FieldList:
    """Executes the function to load data from GRIB files.

    Parameters
    ----------
    context : Any
        The context in which the function is executed.
    dates : list of Any
        List of dates.
    path : str or list of str
        Path or list of paths to the GRIB files.
    flavour : str or dict of str to Any, optional
        Flavour information, by default None.
    grid_definition : dict of str to Any, optional
        Grid definition configuration to create a Grid object, by default None.
    *args : Any
        Additional positional arguments.
    **kwargs : Any
        Additional keyword arguments.

    Returns
    -------
    Any
        The loaded dataset.
    """
    given_paths = path if isinstance(path, list) else [path]
    if flavour is not None:
        flavour = RuleBasedFlavour(flavour)

    if grid_definition is not None:
        grid = grid_registry.from_config(grid_definition)
    else:
        grid = None

    ds = from_source("empty")
    dates = [d.isoformat() for d in dates]

    for path in given_paths:
        paths = Pattern(path).substitute(*args, date=dates, allow_extra=True, **kwargs)

        for name in ("grid", "area", "rotation", "frame", "resol", "bitmap"):
            if name in kwargs:
                raise ValueError(f"MARS interpolation parameter '{name}' not supported")

        for path in _expand(paths):
            context.trace("📁", "PATH", path)
            s = from_source("file", path)
            if flavour is not None:
                s = flavour.map(s)
            s = s.sel(valid_datetime=dates, **kwargs)
            ds = ds + s

    if kwargs and not context.partial_ok:
        check(ds, given_paths, valid_datetime=dates, **kwargs)

    if grid is not None:

        lat, lon = grid.latlon()

        assert len(lat) == len(lon), (len(lat), len(lon))
        for f in ds:
            assert len(f.to_numpy(flatten=True)) == len(lat), (len(f.to_numpy(flatten=True)), len(lat))

        ds = new_fieldlist_from_list([new_field_from_grid(f, grid) for f in ds])

    if len(ds) == 0:
        LOG.warning(f"No fields found for {dates} in {given_paths} (kwargs={kwargs})")

    return ds
=======
@source_registry.register("grib")
class GribSource(LegacySource):

    @staticmethod
    def _execute(
        context: Any,
        dates: list[Any],
        path: str | list[str],
        flavour: str | dict[str, Any] | None = None,
        grid_definition: dict[str, Any] | None = None,
        *args: Any,
        **kwargs: Any,
    ) -> ekd.FieldList:
        """Executes the function to load data from GRIB files.

        Parameters
        ----------
        context : Any
            The context in which the function is executed.
        dates : list of Any
            List of dates.
        path : str or list of str
            Path or list of paths to the GRIB files.
        flavour : str or dict of str to Any, optional
            Flavour information, by default None.
        grid_definition : dict of str to Any, optional
            Grid definition configuration to create a Grid object, by default None.
        *args : Any
            Additional positional arguments.
        **kwargs : Any
            Additional keyword arguments.

        Returns
        -------
        Any
            The loaded dataset.
        """
        given_paths = path if isinstance(path, list) else [path]
        if flavour is not None:
            flavour = RuleBasedFlavour(flavour)

        if grid_definition is not None:
            grid = grid_registry.from_config(grid_definition)
        else:
            grid = None

        ds = from_source("empty")
        dates = [d.isoformat() for d in dates]

        for path in given_paths:

            # do not substitute if not needed
            if "{" not in path:
                paths = [path]
            else:
                paths = Pattern(path).substitute(*args, date=dates, allow_extra=True, **kwargs)

            for name in ("grid", "area", "rotation", "frame", "resol", "bitmap"):
                if name in kwargs:
                    raise ValueError(f"MARS interpolation parameter '{name}' not supported")

            for path in _expand(paths):
                context.trace("📁", "PATH", path)
                s = from_source("file", path)
                if flavour is not None:
                    s = flavour.map(s)
                sel_kwargs = kwargs.copy()
                if dates != []:
                    sel_kwargs["valid_datetime"] = dates
                s = s.sel(**sel_kwargs)
                ds = ds + s

        if kwargs and not context.partial_ok:
            check(ds, given_paths, valid_datetime=dates, **kwargs)

        if grid is not None:
            ds = new_fieldlist_from_list([new_field_from_grid(f, grid) for f in ds])

        if len(ds) == 0:
            LOG.warning(f"No fields found for {dates} in {given_paths} (kwargs={kwargs})")

        return ds
>>>>>>> 3541a1f7
<|MERGE_RESOLUTION|>--- conflicted
+++ resolved
@@ -82,86 +82,6 @@
             yield path
 
 
-<<<<<<< HEAD
-@legacy_source(__file__)
-def execute(
-    context: Any,
-    dates: list[Any],
-    path: str | list[str],
-    flavour: str | dict[str, Any] | None = None,
-    grid_definition: dict[str, Any] | None = None,
-    *args: Any,
-    **kwargs: Any,
-) -> ekd.FieldList:
-    """Executes the function to load data from GRIB files.
-
-    Parameters
-    ----------
-    context : Any
-        The context in which the function is executed.
-    dates : list of Any
-        List of dates.
-    path : str or list of str
-        Path or list of paths to the GRIB files.
-    flavour : str or dict of str to Any, optional
-        Flavour information, by default None.
-    grid_definition : dict of str to Any, optional
-        Grid definition configuration to create a Grid object, by default None.
-    *args : Any
-        Additional positional arguments.
-    **kwargs : Any
-        Additional keyword arguments.
-
-    Returns
-    -------
-    Any
-        The loaded dataset.
-    """
-    given_paths = path if isinstance(path, list) else [path]
-    if flavour is not None:
-        flavour = RuleBasedFlavour(flavour)
-
-    if grid_definition is not None:
-        grid = grid_registry.from_config(grid_definition)
-    else:
-        grid = None
-
-    ds = from_source("empty")
-    dates = [d.isoformat() for d in dates]
-
-    for path in given_paths:
-        paths = Pattern(path).substitute(*args, date=dates, allow_extra=True, **kwargs)
-
-        for name in ("grid", "area", "rotation", "frame", "resol", "bitmap"):
-            if name in kwargs:
-                raise ValueError(f"MARS interpolation parameter '{name}' not supported")
-
-        for path in _expand(paths):
-            context.trace("📁", "PATH", path)
-            s = from_source("file", path)
-            if flavour is not None:
-                s = flavour.map(s)
-            s = s.sel(valid_datetime=dates, **kwargs)
-            ds = ds + s
-
-    if kwargs and not context.partial_ok:
-        check(ds, given_paths, valid_datetime=dates, **kwargs)
-
-    if grid is not None:
-
-        lat, lon = grid.latlon()
-
-        assert len(lat) == len(lon), (len(lat), len(lon))
-        for f in ds:
-            assert len(f.to_numpy(flatten=True)) == len(lat), (len(f.to_numpy(flatten=True)), len(lat))
-
-        ds = new_fieldlist_from_list([new_field_from_grid(f, grid) for f in ds])
-
-    if len(ds) == 0:
-        LOG.warning(f"No fields found for {dates} in {given_paths} (kwargs={kwargs})")
-
-    return ds
-=======
 @source_registry.register("grib")
 class GribSource(LegacySource):
 
@@ -223,16 +143,15 @@
                 if name in kwargs:
                     raise ValueError(f"MARS interpolation parameter '{name}' not supported")
 
-            for path in _expand(paths):
-                context.trace("📁", "PATH", path)
-                s = from_source("file", path)
-                if flavour is not None:
-                    s = flavour.map(s)
-                sel_kwargs = kwargs.copy()
-                if dates != []:
-                    sel_kwargs["valid_datetime"] = dates
-                s = s.sel(**sel_kwargs)
-                ds = ds + s
+    if grid is not None:
+
+        lat, lon = grid.latlon()
+
+        assert len(lat) == len(lon), (len(lat), len(lon))
+        for f in ds:
+            assert len(f.to_numpy(flatten=True)) == len(lat), (len(f.to_numpy(flatten=True)), len(lat))
+
+        ds = new_fieldlist_from_list([new_field_from_grid(f, grid) for f in ds])
 
         if kwargs and not context.partial_ok:
             check(ds, given_paths, valid_datetime=dates, **kwargs)
@@ -243,5 +162,4 @@
         if len(ds) == 0:
             LOG.warning(f"No fields found for {dates} in {given_paths} (kwargs={kwargs})")
 
-        return ds
->>>>>>> 3541a1f7
+        return ds