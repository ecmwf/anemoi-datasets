--- conflicted
+++ resolved
@@ -7,7 +7,6 @@
 # granted to it by virtue of its status as an intergovernmental organisation
 # nor does it submit to any jurisdiction.
 
-import datetime
 import logging
 import os
 import sqlite3
@@ -577,114 +576,8 @@
             yield data
 
 
-<<<<<<< HEAD
-def format_and_map_requests(requests: list[dict[str, Any]]) -> list[dict[str, Any]]:
-    """Keep in requests only what is needed to fetch data in grib-index"""
-
-    stripped_requests = []
-    to_keep = {"param", "number", "levtype", "step", "valid_datetime"}
-
-    for r in requests:
-        r_strip = {k: v for k, v in r.items() if k in to_keep}
-        stripped_requests.append(r_strip)
-        r["valid_datetime"] = datetime.datetime.strptime(str(r["date"]), "%Y%m%d") + datetime.timedelta(
-            hours=(r["time"] // 100)
-        )
-
-    mapped_requests = {k: list(set([r[k] for r in requests])) for k in to_keep}
-    return mapped_requests
-
-
-def grib_index_retrieve(
-    context: Any,
-    dates: list[Any],
-    indexdb: str,
-    flavour: str | None = None,
-    **kwargs: Any,
-) -> FieldArray:
-    """Execute the GRIB data retrieval process.
-
-    Parameters
-    ----------
-    context : Any
-        The execution context.
-    dates : list[Any]
-        list of dates to retrieve data for.
-    indexdb : str
-        Path to the GRIB index database.
-    flavour : Optional[str], optional
-        Flavour configuration for mapping fields, by default None.
-    **kwargs : Any
-        Additional filtering criteria.
-
-    Returns
-    -------
-    FieldArray
-        An array of retrieved GRIB fields.
-    """
-
-    index = GribIndex(indexdb)
-    result = []
-
-    if flavour is not None:
-        flavour = RuleBasedFlavour(flavour)
-
-    if "valid_datetime" in kwargs.keys():
-        dates = kwargs.pop("valid_datetime")
-
-    for grib in index.retrieve(dates, **kwargs):
-        field = ekd.from_source("memory", grib)[0]
-        if flavour:
-            field = flavour.apply(field)
-        result.append(field)
-
-    return FieldArray(result)
-
-
-@legacy_source(__file__)
-def execute(
-    context: Any,
-    dates: list[Any],
-    *requests: tuple | list,
-    flavour: str | None = None,
-    **kwargs: Any,
-) -> FieldArray:
-    """Execute the GRIB data retrieval process.
-
-    Parameters
-    ----------
-    context : Any
-        The execution context.
-    dates : list[Any]
-        list of dates to retrieve data for.
-    requests : Optional[Union[tuple,list]] = None
-        requests to the indexdb database
-        Either requests[0] or kwargs must have an indexdb key
-        referring to database path
-    flavour : Optional[str], optional
-        Flavour configuration for mapping fields, by default None.
-    **kwargs : Any
-        Additional filtering criteria or requests.
-        Either requests[0] or kwargs must have an indexdb key
-        referring to database path
-
-    Returns
-    -------
-    FieldArray
-        An array of retrieved GRIB fields.
-    """
-
-    if requests:
-        indexdb = requests[0].pop("indexdb")
-        assert all([(indexdb == r.pop("indexdb") for r in requests[1:])])
-        kwargs = kwargs | format_and_map_requests(requests)
-    else:
-        indexdb = kwargs.pop("indexdb")
-    return grib_index_retrieve(context, dates, indexdb, flavour=flavour, **kwargs)
-=======
-@source_registry.register("grib_index")
+@source_registry.register("grib-index")
 class GribIndexSource(LegacySource):
-
     @staticmethod
     def _execute(
         context: Any,
@@ -725,5 +618,4 @@
                 field = flavour.apply(field)
             result.append(field)
 
-        return FieldArray(result)
->>>>>>> 5cef7207
+        return FieldArray(result)