# (C) Copyright 2024 Anemoi contributors.
#
# This software is licensed under the terms of the Apache Licence Version 2.0
# which can be obtained at http://www.apache.org/licenses/LICENSE-2.0.
#
# In applying this licence, ECMWF does not waive the privileges and immunities
# granted to it by virtue of its status as an intergovernmental organisation
# nor does it submit to any jurisdiction.

import datetime
import re
from collections.abc import Generator
from typing import Any

from anemoi.utils.humanize import did_you_mean
from earthkit.data import from_source
from earthkit.data.utils.availability import Availability

from anemoi.datasets.create.utils import to_datetime_list

from .legacy import legacy_source

DEBUG = False


def to_list(x: list | tuple | Any) -> list:
    """Converts the input to a list if it is not already a list or tuple.

    Parameters
    ----------
    x : Any
        The input value to be converted.

    Returns
    -------
    list
        A list containing the input value(s).
    """
    if isinstance(x, (list, tuple)):
        return x
    return [x]


def _date_to_datetime(
    d: datetime.datetime | list | tuple | str,
) -> datetime.datetime | list[datetime.datetime]:
    """Converts the input date(s) to datetime objects.

    Parameters
    ----------
    d : Union[datetime.datetime, list, tuple, str]
        The input date(s) to be converted.

    Returns
    -------
    Union[datetime.datetime, List[datetime.datetime]]
        A datetime object or a list of datetime objects.
    """
    if isinstance(d, datetime.datetime):
        return d
    if isinstance(d, (list, tuple)):
        return [_date_to_datetime(x) for x in d]
    return datetime.datetime.fromisoformat(d)


def expand_to_by(x: str | int | list) -> str | int | list:
    """Expands a range expression to a list of values.

    Parameters
    ----------
    x : Union[str, int, list]
        The input range expression.

    Returns
    -------
    Union[str, int, list]
        A list of expanded values.
    """
    if isinstance(x, (str, int)):
        return expand_to_by(str(x).split("/"))

    if len(x) == 3 and x[1] == "to":
        start = int(x[0])
        end = int(x[2])
        return list(range(start, end + 1))

    if len(x) == 5 and x[1] == "to" and x[3] == "by":
        start = int(x[0])
        end = int(x[2])
        by = int(x[4])
        return list(range(start, end + 1, by))

    return x


def normalise_time_delta(t: datetime.timedelta | str) -> datetime.timedelta:
    """Normalizes a time delta string to a datetime.timedelta object.

    Parameters
    ----------
    t : Union[datetime.timedelta, str]
        The input time delta string.

    Returns
    -------
    datetime.timedelta
        A normalized datetime.timedelta object.
    """
    if isinstance(t, datetime.timedelta):
        assert t == datetime.timedelta(hours=t.hours), t

    assert t.endswith("h"), t

    t = int(t[:-1])
    t = datetime.timedelta(hours=t)
    return t


def _normalise_time(t: int | str) -> str:
    """Normalizes a time value to a string in HHMM format.

    Parameters
    ----------
    t : Union[int, str]
        The input time value.

    Returns
    -------
    str
        A string representing the normalized time.
    """
    t = int(t)
    if t < 100:
        t * 100
    return f"{t:04d}"


def _shift_time_request(request: Dict[str, int]) -> Dict[str, int]:
    date = request.get("date")
    time = request.get("time")
    step = request.get("step")

    end_datetime = datetime.datetime.strptime(str(date) + str(time).zfill(4), "%Y%m%d%H%M")
    base_datetime = end_datetime - datetime.timedelta(hours=step)

    request["date"] = int(base_datetime.strftime("%Y%m%d"))
    request["time"] = int(base_datetime.strftime("%H%M"))

    return request


def _expand_mars_request(
    request: dict[str, Any],
    date: datetime.datetime,
    request_already_using_valid_datetime: bool = False,
    date_key: str = "date",
) -> list[dict[str, Any]]:
    """Expands a MARS request with the given date and other parameters.

    Parameters
    ----------
    request : Dict[str, Any]
        The input MARS request.
    date : datetime.datetime
        The date to be used in the request.
    request_already_using_valid_datetime : bool, optional
        Flag indicating if the request already uses valid datetime.
    date_key : str, optional
        The key for the date in the request.

    Returns
    -------
    List[Dict[str, Any]]
        A list of expanded MARS requests.
    """
    requests = []

    user_step = to_list(expand_to_by(request.get("step", [0])))
    user_time = None
    user_date = None

    if not request_already_using_valid_datetime:
        user_time = request.get("time")
        if user_time is not None:
            user_time = to_list(user_time)
            user_time = [_normalise_time(t) for t in user_time]

        user_date = request.get(date_key)
        if user_date is not None:
            if isinstance(user_date, int):
                user_date = str(user_date)
            elif isinstance(user_date, datetime.datetime):
                user_date = user_date.strftime("%Y%m%d")
            else:
                raise ValueError(f"Invalid type for {user_date}")
            user_date = re.compile("^{}$".format(user_date.replace("-", "").replace("?", ".")))

    for step in user_step:
        r = request.copy()

        if not request_already_using_valid_datetime:

            if isinstance(step, str) and "-" in step:
                assert step.count("-") == 1, step

            # this takes care of the cases where the step is a period such as 0-24 or 12-24
            hours = int(str(step).split("-")[-1])

            base = date - datetime.timedelta(hours=hours)
            r.update(
                {
                    date_key: base.strftime("%Y%m%d"),
                    "time": base.strftime("%H%M"),
                    "step": step,
                }
            )

        for pproc in ("grid", "rotation", "frame", "area", "bitmap", "resol"):
            if pproc in r:
                if isinstance(r[pproc], (list, tuple)):
                    r[pproc] = "/".join(str(x) for x in r[pproc])

        if user_date is not None:
            if not user_date.match(r[date_key]):
                continue

        if user_time is not None:
            # It time is provided by the user, we only keep the requests that match the time
            if r["time"] not in user_time:
                continue

        requests.append(r)

    # assert requests, requests

    return requests


def factorise_requests(
<<<<<<< HEAD
    dates: List[datetime.datetime],
    *requests: List[Dict[str, Any]],
=======
    dates: list[datetime.datetime],
    *requests: dict[str, Any],
>>>>>>> 410d1e5a
    request_already_using_valid_datetime: bool = False,
    shift_time_request: bool = False,
    date_key: str = "date",
) -> Generator[dict[str, Any], None, None]:
    """Factorizes the requests based on the given dates.

    Parameters
    ----------
    dates : List[datetime.datetime]
        The list of dates to be used in the requests.
    requests : List[Dict[str, Any]]
        The input requests to be factorized.
    request_already_using_valid_datetime : bool, optional
        Flag indicating if the requests already use valid datetime.
    shift_time_request: bool, optional
        Flag to shift request valid time request from end to base time, default False
    date_key : str, optional
        The key for the date in the requests.

    Returns
    -------
    Generator[Dict[str, Any], None, None]
        Factorized requests.
    """
    updates = []
    for req in requests:
        req = _shift_time_request(req) if shift_time_request else req
        for d in dates:
            updates += _expand_mars_request(
                req,
                date=d,
                request_already_using_valid_datetime=request_already_using_valid_datetime,
                date_key=date_key,
            )

    if not updates:
        return

    compressed = Availability(updates)
    for r in compressed.iterate():
        for k, v in r.items():
            if isinstance(v, (list, tuple)) and len(v) == 1:
                r[k] = v[0]
        yield r


def use_grib_paramid(r: dict[str, Any]) -> dict[str, Any]:
    """Converts the parameter short names to GRIB parameter IDs.

    Parameters
    ----------
    r : Dict[str, Any]
        The input request containing parameter short names.

    Returns
    -------
    Dict[str, Any]
        The request with parameter IDs.
    """
    from anemoi.utils.grib import shortname_to_paramid

    params = r["param"]
    if isinstance(params, str):
        params = params.split("/")
    assert isinstance(params, (list, tuple)), params

    params = [shortname_to_paramid(p) for p in params]
    r["param"] = "/".join(str(p) for p in params)

    return r


MARS_KEYS = [
    "accuracy",
    "activity",
    "anoffset",
    "area",
    "bitmap",
    "channel",
    "class",
    "database",
    "dataset",
    "date",
    "diagnostic",
    "direction",
    "domain",
    "expect",
    "experiment",
    "expver",
    "fcmonth",
    "fcperiod",
    "fieldset",
    "filter",
    "format",
    "frame",
    "frequency",
    "gaussian",
    "generation",
    "grid",
    "hdate",
    "ident",
    "instrument",
    "interpolation",
    "intgrid",
    "iteration",
    "level",
    "levelist",
    "levtype",
    "method",
    "model",
    "month",
    "number",
    "obsgroup",
    "obstype",
    "offsetdate",
    "offsettime",
    "optimise",
    "origin",
    "packing",
    "padding",
    "param",
    "quantile",
    "realization",
    "reference",
    "reportype",
    "repres",
    "resol",
    "resolution",
    "rotation",
    "step",
    "stream",
    "system",
    "target",
    "time",
    "truncation",
    "type",
    "year",
]


@legacy_source(__file__)
def mars(
    context: Any,
    dates: list[datetime.datetime],
    *requests: dict[str, Any],
    request_already_using_valid_datetime: bool = False,
    shift_time_request: bool = False,
    date_key: str = "date",
    use_cdsapi_dataset: str | None = None,
    **kwargs: Any,
) -> Any:
    """Executes MARS requests based on the given context, dates, and other parameters.

    Parameters
    ----------
    context : Any
        The context for the requests.
    dates : List[datetime.datetime]
        The list of dates to be used in the requests.
    requests : Dict[str, Any]
        The input requests to be executed.
    request_already_using_valid_datetime : bool, optional
        Flag indicating if the requests already use valid datetime.
    shift_time_request: bool, optional
        Flag to shift request valid time request from end to base time, default False
    date_key : str, optional
        The key for the date in the requests.
    use_cdsapi_dataset : Optional[str], optional
        The dataset to be used with CDS API.
    kwargs : Any
        Additional keyword arguments for the requests.

    Returns
    -------
    Any
        The resulting dataset.
    """

    if not requests:
        requests = [kwargs]

    for r in requests:
        param = r.get("param", [])
        if not isinstance(param, (list, tuple)):
            param = [param]
        # check for "Norway bug" where yaml transforms 'no' into False, etc.
        for p in param:
            if p is False:
                raise ValueError(
                    "'param' cannot be 'False'. If you wrote 'param: no' or 'param: off' in yaml, you may want to use quotes?"
                )
            if p is None:
                raise ValueError(
                    "'param' cannot be 'None'. If you wrote 'param: no' in yaml, you may want to use quotes?"
                )
            if p is True:
                raise ValueError(
                    "'param' cannot be 'True'. If you wrote 'param: on' in yaml, you may want to use quotes?"
                )

    if len(dates) == 0:  # When using `repeated_dates`
        assert len(requests) == 1, requests
        assert "date" in requests[0], requests[0]
        if isinstance(requests[0]["date"], datetime.date):
            requests[0]["date"] = requests[0]["date"].strftime("%Y%m%d")
    else:
        requests = factorise_requests(
            dates,
            *requests,
            request_already_using_valid_datetime=request_already_using_valid_datetime,
            shift_time_request=shift_time_request,
            date_key=date_key,
        )

    requests = list(requests)

    ds = from_source("empty")
    context.trace("✅", f"{[str(d) for d in dates]}")
    context.trace("✅", f"Will run {len(requests)} requests")
    for r in requests:
        r = {k: v for k, v in r.items() if v != ("-",)}
        context.trace("✅", f"mars {r}")

    for r in requests:
        r = {k: v for k, v in r.items() if v != ("-",)}

        if context.use_grib_paramid and "param" in r:
            r = use_grib_paramid(r)

        for k, v in r.items():
            if k not in MARS_KEYS:
                raise ValueError(
                    f"⚠️ Unknown key {k}={v} in MARS request. Did you mean '{did_you_mean(k, MARS_KEYS)}' ?"
                )
        try:
            if use_cdsapi_dataset:
                ds = ds + from_source("cds", use_cdsapi_dataset, r)
            else:
                ds = ds + from_source("mars", **r)
        except Exception as e:
            if "File is empty:" not in str(e):
                raise
    return ds


execute = mars

if __name__ == "__main__":
    import yaml

    config = yaml.safe_load(
        """
    - class: ea
      expver: '0001'
      grid: 20.0/20.0
      levtype: sfc
      param: [2t]
      # param: [10u, 10v, 2d, 2t, lsm, msl, sdor, skt, slor, sp, tcw, z]
      number: [0, 1]

    # - class: ea
    #   expver: '0001'
    #   grid: 20.0/20.0
    #   levtype: pl
    #   param: [q]
    #   levelist: [1000, 850]

    """
    )
    dates = yaml.safe_load("[2022-12-30 18:00, 2022-12-31 00:00, 2022-12-31 06:00, 2022-12-31 12:00]")
    dates = to_datetime_list(dates)

    DEBUG = True
    for f in mars(None, dates, *config):
        print(f, f.to_numpy().mean())<|MERGE_RESOLUTION|>--- conflicted
+++ resolved
@@ -237,13 +237,8 @@
 
 
 def factorise_requests(
-<<<<<<< HEAD
-    dates: List[datetime.datetime],
-    *requests: List[Dict[str, Any]],
-=======
     dates: list[datetime.datetime],
     *requests: dict[str, Any],
->>>>>>> 410d1e5a
     request_already_using_valid_datetime: bool = False,
     shift_time_request: bool = False,
     date_key: str = "date",
