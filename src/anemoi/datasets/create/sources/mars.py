# (C) Copyright 2024 Anemoi contributors.
#
# This software is licensed under the terms of the Apache Licence Version 2.0
# which can be obtained at http://www.apache.org/licenses/LICENSE-2.0.
#
# In applying this licence, ECMWF does not waive the privileges and immunities
# granted to it by virtue of its status as an intergovernmental organisation
# nor does it submit to any jurisdiction.

import datetime
import re
from collections.abc import Generator
from typing import Any

from anemoi.utils.humanize import did_you_mean
from earthkit.data import from_source
from earthkit.data.utils.availability import Availability

from anemoi.datasets.create.sources import source_registry

from .legacy import LegacySource

DEBUG = False


def to_list(x: list | tuple | Any) -> list:
    """Converts the input to a list if it is not already a list or tuple.

    Parameters
    ----------
    x : Any
        The input value to be converted.

    Returns
    -------
    list
        A list containing the input value(s).
    """
    if isinstance(x, (list, tuple)):
        return x
    return [x]


def _date_to_datetime(
    d: datetime.datetime | list | tuple | str,
) -> datetime.datetime | list[datetime.datetime]:
    """Converts the input date(s) to datetime objects.

    Parameters
    ----------
    d : Union[datetime.datetime, list, tuple, str]
        The input date(s) to be converted.

    Returns
    -------
    Union[datetime.datetime, List[datetime.datetime]]
        A datetime object or a list of datetime objects.
    """
    if isinstance(d, datetime.datetime):
        return d
    if isinstance(d, (list, tuple)):
        return [_date_to_datetime(x) for x in d]
    return datetime.datetime.fromisoformat(d)


def expand_to_by(x: str | int | list) -> str | int | list:
    """Expands a range expression to a list of values.

    Parameters
    ----------
    x : Union[str, int, list]
        The input range expression.

    Returns
    -------
    Union[str, int, list]
        A list of expanded values.
    """
    if isinstance(x, (str, int)):
        return expand_to_by(str(x).split("/"))

    if len(x) == 3 and x[1] == "to":
        start = int(x[0])
        end = int(x[2])
        return list(range(start, end + 1))

    if len(x) == 5 and x[1] == "to" and x[3] == "by":
        start = int(x[0])
        end = int(x[2])
        by = int(x[4])
        return list(range(start, end + 1, by))

    return x


def normalise_time_delta(t: datetime.timedelta | str) -> datetime.timedelta:
    """Normalizes a time delta string to a datetime.timedelta object.

    Parameters
    ----------
    t : Union[datetime.timedelta, str]
        The input time delta string.

    Returns
    -------
    datetime.timedelta
        A normalized datetime.timedelta object.
    """
    if isinstance(t, datetime.timedelta):
        assert t == datetime.timedelta(hours=t.hours), t

    assert t.endswith("h"), t

    t = int(t[:-1])
    t = datetime.timedelta(hours=t)
    return t


def _normalise_time(t: int | str) -> str:
    """Normalizes a time value to a string in HHMM format.

    Parameters
    ----------
    t : Union[int, str]
        The input time value.

    Returns
    -------
    str
        A string representing the normalized time.
    """
    t = int(t)
    if t < 100:
        t * 100
    return f"{t:04d}"


def _shift_time_request(request: dict[str, int]) -> dict[str, int]:
    date = request.get("date")
    time = request.get("time")
    step = request.get("step")

    end_datetime = datetime.datetime.strptime(str(date) + str(time).zfill(4), "%Y%m%d%H%M")
    base_datetime = end_datetime - datetime.timedelta(hours=step)

    request["date"] = int(base_datetime.strftime("%Y%m%d"))
    request["time"] = int(base_datetime.strftime("%H%M"))

    return request


def _expand_mars_request(
    request: dict[str, Any],
    date: datetime.datetime,
    request_already_using_valid_datetime: bool = False,
    date_key: str = "date",
) -> list[dict[str, Any]]:
    """Expands a MARS request with the given date and other parameters.

    Parameters
    ----------
    request : dict[str, Any]
        The input MARS request.
    date : datetime.datetime
        The date to be used in the request.
    request_already_using_valid_datetime : bool, optional
        Flag indicating if the request already uses valid datetime.
    date_key : str, optional
        The key for the date in the request.

    Returns
    -------
    List[dict[str, Any]]
        A list of expanded MARS requests.
    """
    requests = []

    user_step = to_list(expand_to_by(request.get("step", [0])))
    user_time = None
    user_date = None

    if not request_already_using_valid_datetime:
        user_time = request.get("time")
        if user_time is not None:
            user_time = to_list(user_time)
            user_time = [_normalise_time(t) for t in user_time]

        user_date = request.get(date_key)
        if user_date is not None:
            if isinstance(user_date, int):
                user_date = str(user_date)
            elif isinstance(user_date, datetime.datetime):
                user_date = user_date.strftime("%Y%m%d")
            else:
                raise ValueError(f"Invalid type for {user_date}")
            user_date = re.compile("^{}$".format(user_date.replace("-", "").replace("?", ".")))

    for step in user_step:
        r = request.copy()

        if not request_already_using_valid_datetime:

            if isinstance(step, str) and "-" in step:
                assert step.count("-") == 1, step

            # this takes care of the cases where the step is a period such as 0-24 or 12-24
            hours = int(str(step).split("-")[-1])

            base = date - datetime.timedelta(hours=hours)
            r.update(
                {
                    date_key: base.strftime("%Y%m%d"),
                    "time": base.strftime("%H%M"),
                    "step": step,
                }
            )

        for pproc in ("grid", "rotation", "frame", "area", "bitmap", "resol"):
            if pproc in r:
                if isinstance(r[pproc], (list, tuple)):
                    r[pproc] = "/".join(str(x) for x in r[pproc])

        if user_date is not None:
            if not user_date.match(r[date_key]):
                continue

        if user_time is not None:
            # It time is provided by the user, we only keep the requests that match the time
            if r["time"] not in user_time:
                continue

        requests.append(r)

    # assert requests, requests

    return requests


def factorise_requests(
    dates: list[datetime.datetime],
    *requests: dict[str, Any],
    request_already_using_valid_datetime: bool = False,
    shift_time_request: bool = False,
    date_key: str = "date",
) -> Generator[dict[str, Any], None, None]:
    """Factorizes the requests based on the given dates.

    Parameters
    ----------
    dates : List[datetime.datetime]
        The list of dates to be used in the requests.
    requests : List[dict[str, Any]]
        The input requests to be factorized.
    request_already_using_valid_datetime : bool, optional
        Flag indicating if the requests already use valid datetime.
    shift_time_request: bool, optional
        Flag to shift request valid time request from end to base time, default False
    date_key : str, optional
        The key for the date in the requests.

    Returns
    -------
    Generator[dict[str, Any], None, None]
        Factorized requests.
    """
    updates = []
    for req in requests:
        req = _shift_time_request(req) if shift_time_request else req
        for d in dates:
            updates += _expand_mars_request(
                req,
                date=d,
                request_already_using_valid_datetime=request_already_using_valid_datetime,
                date_key=date_key,
            )

    if not updates:
        return

    compressed = Availability(updates)
    for r in compressed.iterate():
        for k, v in r.items():
            if isinstance(v, (list, tuple)) and len(v) == 1:
                r[k] = v[0]
        yield r


def use_grib_paramid(r: dict[str, Any]) -> dict[str, Any]:
    """Converts the parameter short names to GRIB parameter IDs.

    Parameters
    ----------
    r : dict[str, Any]
        The input request containing parameter short names.

    Returns
    -------
    dict[str, Any]
        The request with parameter IDs.
    """
    from anemoi.utils.grib import shortname_to_paramid

    params = r["param"]
    if isinstance(params, str):
        params = params.split("/")
    assert isinstance(params, (list, tuple)), params

    params = [shortname_to_paramid(p) for p in params]
    r["param"] = "/".join(str(p) for p in params)

    return r


MARS_KEYS = [
    "accuracy",
    "activity",
    "anoffset",
    "area",
    "bitmap",
    "channel",
    "class",
    "database",
    "dataset",
    "date",
    "diagnostic",
    "direction",
    "domain",
    "expect",
    "experiment",
    "expver",
    "fcmonth",
    "fcperiod",
    "fieldset",
    "filter",
    "format",
    "frame",
    "frequency",
    "gaussian",
    "generation",
    "grid",
    "hdate",
    "ident",
    "instrument",
    "interpolation",
    "intgrid",
    "iteration",
    "level",
    "levelist",
    "levtype",
    "method",
    "model",
    "month",
    "number",
    "obsgroup",
    "obstype",
    "offsetdate",
    "offsettime",
    "optimise",
    "origin",
    "packing",
    "padding",
    "param",
    "quantile",
    "realization",
    "reference",
    "reportype",
    "repres",
    "resol",
    "resolution",
    "rotation",
    "step",
    "stream",
    "system",
    "target",
    "time",
    "truncation",
    "type",
    "year",
]


<<<<<<< HEAD
@legacy_source(__file__)
def mars(
    context: Any,
    dates: list[datetime.datetime],
    *requests: dict[str, Any],
    request_already_using_valid_datetime: bool = False,
    shift_time_request: bool = False,
    date_key: str = "date",
    use_cdsapi_dataset: str | None = None,
    **kwargs: Any,
) -> Any:
    """Executes MARS requests based on the given context, dates, and other parameters.

    Parameters
    ----------
    context : Any
        The context for the requests.
    dates : List[datetime.datetime]
        The list of dates to be used in the requests.
    requests : dict[str, Any]
        The input requests to be executed.
    request_already_using_valid_datetime : bool, optional
        Flag indicating if the requests already use valid datetime.
    shift_time_request: bool, optional
        Flag to shift request valid time request from end to base time, default False
    date_key : str, optional
        The key for the date in the requests.
    use_cdsapi_dataset : Optional[str], optional
        The dataset to be used with CDS API.
    kwargs : Any
        Additional keyword arguments for the requests.

    Returns
    -------
    Any
        The resulting dataset.
    """

    if not requests:
        requests = [kwargs]

    for r in requests:
        param = r.get("param", [])
        if not isinstance(param, (list, tuple)):
            param = [param]
        # check for "Norway bug" where yaml transforms 'no' into False, etc.
        for p in param:
            if p is False:
                raise ValueError(
                    "'param' cannot be 'False'. If you wrote 'param: no' or 'param: off' in yaml, you may want to use quotes?"
                )
            if p is None:
                raise ValueError(
                    "'param' cannot be 'None'. If you wrote 'param: no' in yaml, you may want to use quotes?"
                )
            if p is True:
                raise ValueError(
                    "'param' cannot be 'True'. If you wrote 'param: on' in yaml, you may want to use quotes?"
                )

    if len(dates) == 0:  # When using `repeated_dates`
        assert len(requests) == 1, requests
        assert "date" in requests[0], requests[0]
        if isinstance(requests[0]["date"], datetime.date):
            requests[0]["date"] = requests[0]["date"].strftime("%Y%m%d")
    else:
        requests = factorise_requests(
            dates,
            *requests,
            request_already_using_valid_datetime=request_already_using_valid_datetime,
            shift_time_request=shift_time_request,
            date_key=date_key,
        )

    requests = list(requests)

    ds = from_source("empty")
    context.trace("✅", f"{[str(d) for d in dates]}")
    context.trace("✅", f"Will run {len(requests)} requests")
    for r in requests:
        r = {k: v for k, v in r.items() if v != ("-",)}
        context.trace("✅", f"mars {r}")

    for r in requests:
        r = {k: v for k, v in r.items() if v != ("-",)}

        if context.use_grib_paramid and "param" in r:
            r = use_grib_paramid(r)

        for k, v in r.items():
            if k not in MARS_KEYS:
                raise ValueError(
                    f"⚠️ Unknown key {k}={v} in MARS request. Did you mean '{did_you_mean(k, MARS_KEYS)}' ?"
                )
        try:
            if use_cdsapi_dataset:
                ds = ds + from_source("cds", use_cdsapi_dataset, r)
            else:
                ds = ds + from_source("mars", **r)
        except Exception as e:
            if "File is empty:" not in str(e):
                raise
    return ds


execute = mars

if __name__ == "__main__":
    import yaml

    config = yaml.safe_load(
=======
@source_registry.register("mars")
class MarsSource(LegacySource):

    @staticmethod
    def _execute(
        context: Any,
        dates: list[datetime.datetime],
        *requests: dict[str, Any],
        request_already_using_valid_datetime: bool = False,
        date_key: str = "date",
        use_cdsapi_dataset: str | None = None,
        **kwargs: Any,
    ) -> Any:
        """Executes MARS requests based on the given context, dates, and other parameters.

        Parameters
        ----------
        context : Any
            The context for the requests.
        dates : List[datetime.datetime]
            The list of dates to be used in the requests.
        requests : Dict[str, Any]
            The input requests to be executed.
        request_already_using_valid_datetime : bool, optional
            Flag indicating if the requests already use valid datetime.
        date_key : str, optional
            The key for the date in the requests.
        use_cdsapi_dataset : Optional[str], optional
            The dataset to be used with CDS API.
        kwargs : Any
            Additional keyword arguments for the requests.

        Returns
        -------
        Any
            The resulting dataset.
>>>>>>> 5cef7207
        """

        if not requests:
            requests = [kwargs]

        for r in requests:
            param = r.get("param", [])
            if not isinstance(param, (list, tuple)):
                param = [param]
            # check for "Norway bug" where yaml transforms 'no' into False, etc.
            for p in param:
                if p is False:
                    raise ValueError(
                        "'param' cannot be 'False'. If you wrote 'param: no' or 'param: off' in yaml, you may want to use quotes?"
                    )
                if p is None:
                    raise ValueError(
                        "'param' cannot be 'None'. If you wrote 'param: no' in yaml, you may want to use quotes?"
                    )
                if p is True:
                    raise ValueError(
                        "'param' cannot be 'True'. If you wrote 'param: on' in yaml, you may want to use quotes?"
                    )

        if len(dates) == 0:  # When using `repeated_dates`
            assert len(requests) == 1, requests
            assert "date" in requests[0], requests[0]
            if isinstance(requests[0]["date"], datetime.date):
                requests[0]["date"] = requests[0]["date"].strftime("%Y%m%d")
        else:
            requests = factorise_requests(
                dates,
                *requests,
                request_already_using_valid_datetime=request_already_using_valid_datetime,
                date_key=date_key,
            )

        requests = list(requests)

        ds = from_source("empty")
        context.trace("✅", f"{[str(d) for d in dates]}")
        context.trace("✅", f"Will run {len(requests)} requests")
        for r in requests:
            r = {k: v for k, v in r.items() if v != ("-",)}
            context.trace("✅", f"mars {r}")

        for r in requests:
            r = {k: v for k, v in r.items() if v != ("-",)}

            if context.use_grib_paramid and "param" in r:
                r = use_grib_paramid(r)

            for k, v in r.items():
                if k not in MARS_KEYS:
                    raise ValueError(
                        f"⚠️ Unknown key {k}={v} in MARS request. Did you mean '{did_you_mean(k, MARS_KEYS)}' ?"
                    )
            try:
                if use_cdsapi_dataset:
                    ds = ds + from_source("cds", use_cdsapi_dataset, r)
                else:
                    ds = ds + from_source("mars", **r)
            except Exception as e:
                if "File is empty:" not in str(e):
                    raise
        return ds


# TODO: make clearer the interface between sources that use mars.
# Currently some sources use mars as a function rather than through the registry,
# e.g. accumulations, accumulations2, hindcasts, recentre, tendencies
mars = MarsSource._execute<|MERGE_RESOLUTION|>--- conflicted
+++ resolved
@@ -379,119 +379,6 @@
 ]
 
 
-<<<<<<< HEAD
-@legacy_source(__file__)
-def mars(
-    context: Any,
-    dates: list[datetime.datetime],
-    *requests: dict[str, Any],
-    request_already_using_valid_datetime: bool = False,
-    shift_time_request: bool = False,
-    date_key: str = "date",
-    use_cdsapi_dataset: str | None = None,
-    **kwargs: Any,
-) -> Any:
-    """Executes MARS requests based on the given context, dates, and other parameters.
-
-    Parameters
-    ----------
-    context : Any
-        The context for the requests.
-    dates : List[datetime.datetime]
-        The list of dates to be used in the requests.
-    requests : dict[str, Any]
-        The input requests to be executed.
-    request_already_using_valid_datetime : bool, optional
-        Flag indicating if the requests already use valid datetime.
-    shift_time_request: bool, optional
-        Flag to shift request valid time request from end to base time, default False
-    date_key : str, optional
-        The key for the date in the requests.
-    use_cdsapi_dataset : Optional[str], optional
-        The dataset to be used with CDS API.
-    kwargs : Any
-        Additional keyword arguments for the requests.
-
-    Returns
-    -------
-    Any
-        The resulting dataset.
-    """
-
-    if not requests:
-        requests = [kwargs]
-
-    for r in requests:
-        param = r.get("param", [])
-        if not isinstance(param, (list, tuple)):
-            param = [param]
-        # check for "Norway bug" where yaml transforms 'no' into False, etc.
-        for p in param:
-            if p is False:
-                raise ValueError(
-                    "'param' cannot be 'False'. If you wrote 'param: no' or 'param: off' in yaml, you may want to use quotes?"
-                )
-            if p is None:
-                raise ValueError(
-                    "'param' cannot be 'None'. If you wrote 'param: no' in yaml, you may want to use quotes?"
-                )
-            if p is True:
-                raise ValueError(
-                    "'param' cannot be 'True'. If you wrote 'param: on' in yaml, you may want to use quotes?"
-                )
-
-    if len(dates) == 0:  # When using `repeated_dates`
-        assert len(requests) == 1, requests
-        assert "date" in requests[0], requests[0]
-        if isinstance(requests[0]["date"], datetime.date):
-            requests[0]["date"] = requests[0]["date"].strftime("%Y%m%d")
-    else:
-        requests = factorise_requests(
-            dates,
-            *requests,
-            request_already_using_valid_datetime=request_already_using_valid_datetime,
-            shift_time_request=shift_time_request,
-            date_key=date_key,
-        )
-
-    requests = list(requests)
-
-    ds = from_source("empty")
-    context.trace("✅", f"{[str(d) for d in dates]}")
-    context.trace("✅", f"Will run {len(requests)} requests")
-    for r in requests:
-        r = {k: v for k, v in r.items() if v != ("-",)}
-        context.trace("✅", f"mars {r}")
-
-    for r in requests:
-        r = {k: v for k, v in r.items() if v != ("-",)}
-
-        if context.use_grib_paramid and "param" in r:
-            r = use_grib_paramid(r)
-
-        for k, v in r.items():
-            if k not in MARS_KEYS:
-                raise ValueError(
-                    f"⚠️ Unknown key {k}={v} in MARS request. Did you mean '{did_you_mean(k, MARS_KEYS)}' ?"
-                )
-        try:
-            if use_cdsapi_dataset:
-                ds = ds + from_source("cds", use_cdsapi_dataset, r)
-            else:
-                ds = ds + from_source("mars", **r)
-        except Exception as e:
-            if "File is empty:" not in str(e):
-                raise
-    return ds
-
-
-execute = mars
-
-if __name__ == "__main__":
-    import yaml
-
-    config = yaml.safe_load(
-=======
 @source_registry.register("mars")
 class MarsSource(LegacySource):
 
@@ -501,6 +388,7 @@
         dates: list[datetime.datetime],
         *requests: dict[str, Any],
         request_already_using_valid_datetime: bool = False,
+        shift_time_request: bool = False,
         date_key: str = "date",
         use_cdsapi_dataset: str | None = None,
         **kwargs: Any,
@@ -513,10 +401,12 @@
             The context for the requests.
         dates : List[datetime.datetime]
             The list of dates to be used in the requests.
-        requests : Dict[str, Any]
+        requests : dict[str, Any]
             The input requests to be executed.
         request_already_using_valid_datetime : bool, optional
             Flag indicating if the requests already use valid datetime.
+        shift_time_request: bool, optional
+            Flag to shift request valid time request from end to base time, default False
         date_key : str, optional
             The key for the date in the requests.
         use_cdsapi_dataset : Optional[str], optional
@@ -528,7 +418,6 @@
         -------
         Any
             The resulting dataset.
->>>>>>> 5cef7207
         """
 
         if not requests:
@@ -563,6 +452,7 @@
                 dates,
                 *requests,
                 request_already_using_valid_datetime=request_already_using_valid_datetime,
+                shift_time_request=shift_time_request,
                 date_key=date_key,
             )
 
