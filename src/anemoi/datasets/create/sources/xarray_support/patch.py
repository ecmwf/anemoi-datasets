--- conflicted
+++ resolved
@@ -60,50 +60,48 @@
 
     return ds
 
+  def patch_rename(ds: xr.Dataset, renames: dict[str, str]) -> Any:
+    """Rename variables in the dataset.
 
-<<<<<<< HEAD
-def patch_rename(ds: xr.Dataset, renames: dict[str, str]) -> Any:
-    """Rename variables in the dataset.
-=======
-def patch_sort_coordinate(ds: xr.Dataset, sort_coordinates: List[str]) -> Any:
-    """Sort the coordinates of the dataset.
->>>>>>> 638cbdb0
-
-    Parameters
     ----------
     ds : xr.Dataset
         The dataset to patch.
-<<<<<<< HEAD
     renames : dict[str, str]
         Mapping from old variable names to new variable names.
-=======
-    sort_coordinates : List[str]
-        The coordinates to sort.
->>>>>>> 638cbdb0
+
 
     Returns
     -------
     Any
         The patched dataset.
     """
-<<<<<<< HEAD
     return ds.rename(renames)
-=======
+
+def patch_sort_coordinate(ds: xr.Dataset, sort_coordinates: List[str]) -> Any:
+    """Sort the coordinates of the dataset.
+
+    Parameters
+    ----------
+    ds : xr.Dataset
+        The dataset to patch.
+    sort_coordinates : List[str]
+        The coordinates to sort.
+
+    Returns
+    -------
+    Any
+        The patched dataset.
+    """
 
     for name in sort_coordinates:
         ds = ds.sortby(name)
     return ds
->>>>>>> 638cbdb0
-
 
 PATCHES = {
     "attributes": patch_attributes,
     "coordinates": patch_coordinates,
-<<<<<<< HEAD
     "rename": patch_rename,
-=======
     "sort_coordinates": patch_sort_coordinate,
->>>>>>> 638cbdb0
 }
 
 
@@ -123,7 +121,7 @@
         The patched dataset.
     """
 
-    ORDER = ["coordinates", "attributes", "rename"]
+    ORDER = ["coordinates", "attributes", "rename", "sort_coordinates"]
     for what, values in sorted(patch.items(), key=lambda x: ORDER.index(x[0])):
         if what not in PATCHES:
             raise ValueError(f"Unknown patch type {what!r}")
