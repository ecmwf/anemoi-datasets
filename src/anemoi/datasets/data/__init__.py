--- conflicted
+++ resolved
@@ -46,11 +46,8 @@
 
 def open_dataset(*args, **kwargs):
 
-<<<<<<< HEAD
-    # That will get rif of OmegaConf objects
-=======
     # That will get rid of OmegaConf objects
->>>>>>> e5ec079a
+
     args, kwargs = _convert(args), _convert(kwargs)
 
     ds = _open_dataset(*args, **kwargs)
