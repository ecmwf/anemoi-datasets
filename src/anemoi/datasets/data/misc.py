--- conflicted
+++ resolved
@@ -298,18 +298,15 @@
 
 def _open_dataset(*args, **kwargs):
 
-<<<<<<< HEAD
-    if not args and len(kwargs) == 1 and "observations" in kwargs:
-        # TODO remove this: and integrate observation better in anemoi-datasets
-        from .observations import observations_factory
-
-        return observations_factory(args, kwargs).mutate()
-    if not kwargs and len(args) == 1 and isinstance(args[0], Dataset):
-        return _open_dataset(**args[0])
-        # TODO remove this: and integrate observation better in anemoi-datasets
-
-=======
->>>>>>> 9fea6f70
+    # if not args and len(kwargs) == 1 and "observations" in kwargs:
+    #    # TODO remove this: and integrate observation better in anemoi-datasets
+    #    from .observations import observations_factory
+
+    #    return observations_factory(args, kwargs).mutate()
+    # if not kwargs and len(args) == 1 and isinstance(args[0], Dataset):
+    #    return _open_dataset(**args[0])
+    #    # TODO remove this: and integrate observation better in anemoi-datasets
+
     sets = []
     for a in args:
         sets.append(_open(a))
