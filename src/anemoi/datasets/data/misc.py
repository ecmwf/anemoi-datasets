# (C) Copyright 2024 Anemoi contributors.
#
# This software is licensed under the terms of the Apache Licence Version 2.0
# which can be obtained at http://www.apache.org/licenses/LICENSE-2.0.
#
# In applying this licence, ECMWF does not waive the privileges and immunities
# granted to it by virtue of its status as an intergovernmental organisation
# nor does it submit to any jurisdiction.


import calendar
import datetime
import logging
import os
from pathlib import PurePath
from typing import TYPE_CHECKING
from typing import Any
from typing import Dict
from typing import List
from typing import Optional
from typing import Tuple
from typing import Union

import numpy as np
<<<<<<< HEAD
=======
import zarr
from anemoi.utils.config import load_any_dict_format
>>>>>>> 9a9bfe50
from anemoi.utils.config import load_config as load_settings
from numpy.typing import NDArray

from anemoi.datasets import Zarr2AndZarr3

if TYPE_CHECKING:
    from .dataset import Dataset

LOG = logging.getLogger(__name__)


def load_config() -> Dict[str, Any]:
    """Load the configuration settings.

    Returns
    -------
    Dict[str, Any]
        The configuration settings.
    """
    return load_settings(defaults={"datasets": {"named": {}, "path": []}})


def add_named_dataset(name: str, path: str, **kwargs: Any) -> None:
    """Add a named dataset to the configuration.

    Parameters
    ----------
    name : str
        The name of the dataset.
    path : str
        The path to the dataset.
    **kwargs : Any
        Additional arguments.
    """
    config = load_config()
    if name["datasets"]["named"]:
        raise ValueError(f"Dataset {name} already exists")

    config["datasets"]["named"][name] = path


def add_dataset_path(path: str) -> None:
    """Add a dataset path to the configuration.

    Parameters
    ----------
    path : str
        The path to add.
    """
    config = load_config()

    if path not in config["datasets"]["path"]:
        config["datasets"]["path"].append(path)


def round_datetime(d: np.datetime64, dates: NDArray[np.datetime64], up: bool) -> np.datetime64:
    """Round up (or down) a datetime to the nearest date in a list of dates.

    Parameters
    ----------
    d : np.datetime64
        The datetime to round.
    dates : NDArray[np.datetime64]
        The list of dates.
    up : bool
        Whether to round up.

    Returns
    -------
    np.datetime64
        The rounded datetime.
    """
    if dates is None or len(dates) == 0:
        return d

    for i, date in enumerate(dates):
        if date == d:
            return date
        if date > d:
            if up:
                return date
            if i > 0:
                return dates[i - 1]
            return date
    return dates[-1]


def _as_date(
    d: Union[int, str, np.datetime64, datetime.date],
    dates: NDArray[np.datetime64],
    last: bool,
    frequency: Optional[datetime.timedelta] = None,
) -> np.datetime64:
    """Convert a date to a numpy datetime64 object, rounding to the nearest date in a list of dates.

    Parameters
    ----------
    d : Union[int, str, np.datetime64, datetime.date]
        The date to convert.
    dates : NDArray[np.datetime64]
        The list of dates.
    last : bool
        Whether to round to the last date.
    frequency : Optional[datetime.timedelta]
        The frequency of the dataset.

    Returns
    -------
    np.datetime64
        The converted date.
    """
    # WARNING,  datetime.datetime is a subclass of datetime.date
    # so we need to check for datetime.datetime first

    if isinstance(d, (np.datetime64, datetime.datetime)):
        d = round_datetime(d, dates, up=not last)
        return np.datetime64(d)

    if isinstance(d, datetime.date):
        d = d.year * 10_000 + d.month * 100 + d.day

    try:
        d = int(d)
    except (ValueError, TypeError):
        pass

    if isinstance(d, int):
        delta = frequency
        if delta is None:
            delta = np.timedelta64(1, "s")
        delta = np.timedelta64(delta, "s")

        if len(str(d)) == 4:
            year = d
            if last:
                year = year + 1
                npdate = np.datetime64(f"{year:04}-01-01T00:00:00")
                return _as_date(npdate - delta, dates, last, frequency)
            else:
                return _as_date(np.datetime64(f"{year:04}-01-01T00:00:00"), dates, last, frequency)

        if len(str(d)) == 6:
            year = d // 100
            month = d % 100
            if last:
                month = month + 1
                if month > 12:
                    month = 1
                    year += 1
                npdate = np.datetime64(f"{year:04}-{month:02}-01T00:00:00")
                return _as_date(npdate - delta, dates, last, frequency)
            else:
                return _as_date(np.datetime64(f"{year:04}-{month:02}-01T00:00:00"), dates, last, frequency)

        if len(str(d)) == 8:
            year = d // 10000
            month = (d % 10000) // 100
            day = d % 100
            if last:
                day = day + 1
                if day > calendar.monthrange(year, month)[1]:
                    day = 1
                    month += 1
                    if month > 12:
                        month = 1
                        year += 1
                npdate = np.datetime64(f"{year:04}-{month:02}-{day:02}T00:00:00")
                return _as_date(npdate - delta, dates, last, frequency)
            else:
                return _as_date(np.datetime64(f"{year:04}-{month:02}-{day:02}T00:00:00"), dates, last, frequency)

    if isinstance(d, str):

        def isfloat(s: str) -> bool:
            try:
                float(s)
                return True
            except ValueError:
                return False

        if d.endswith("%") and isfloat(d[:-1]):
            x = float(d[:-1])
            if not 0 <= x <= 100:
                raise ValueError(f"Invalid date: {d}")
            i_float = x * len(dates) / 100

            epsilon = 2 ** (-30)
            if len(dates) > 1 / epsilon:
                LOG.warning("Too many dates to use percentage, one date may be lost in rounding")

            if last:
                index = int(i_float + epsilon) - 1
            else:
                index = int(i_float - epsilon)
            index = max(0, min(len(dates) - 1, index))
            return dates[index]

        if "-" in d and ":" in d:
            date, time = d.replace(" ", "T").split("T")
            year, month, day = [int(_) for _ in date.split("-")]
            hour, minute, second = [int(_) for _ in time.split(":")]
            return _as_date(
                np.datetime64(f"{year:04}-{month:02}-{day:02}T{hour:02}:{minute:02}:{second:02}"),
                dates,
                last,
                frequency,
            )

        if "-" in d:
            assert ":" not in d
            bits = d.split("-")
            if len(bits) == 1:
                return _as_date(int(bits[0]), dates, last, frequency)

            if len(bits) == 2:
                return _as_date(int(bits[0]) * 100 + int(bits[1]), dates, last, frequency)

            if len(bits) == 3:
                return _as_date(int(bits[0]) * 10000 + int(bits[1]) * 100 + int(bits[2]), dates, last, frequency)

        if ":" in d:
            assert len(d) == 5
            hour, minute = d.split(":")
            assert minute == "00"
            assert not last
            first = dates[0].astype(object)
            year = first.year
            month = first.month
            day = first.day

            return _as_date(np.datetime64(f"{year:04}-{month:02}-{day:02}T{hour}:00:00"), dates, last, frequency)

    raise NotImplementedError(f"Unsupported date: {d} ({type(d)})")


def as_first_date(
    d: Union[int, str, np.datetime64, datetime.date],
    dates: NDArray[np.datetime64],
    frequency: Optional[datetime.timedelta] = None,
) -> np.datetime64:
    """Convert a date to the first date in a list of dates.

    Parameters
    ----------
    d : Union[int, str, np.datetime64, datetime.date]
        The date to convert.
    dates : NDArray[np.datetime64]
        The list of dates.
    frequency : Optional[datetime.timedelta]
        The frequency of the dataset.

    Returns
    -------
    np.datetime64
        The first date.
    """
    return _as_date(d, dates, last=False, frequency=frequency)


def as_last_date(
    d: Union[int, str, np.datetime64, datetime.date],
    dates: NDArray[np.datetime64],
    frequency: Optional[datetime.timedelta] = None,
) -> np.datetime64:
    """Convert a date to the last date in a list of dates.

    Parameters
    ----------
    d : Union[int, str, np.datetime64, datetime.date]
        The date to convert.
    dates : NDArray[np.datetime64]
        The list of dates.
    frequency : Optional[datetime.timedelta]
        The frequency of the dataset.

    Returns
    -------
    np.datetime64
        The last date.
    """
    return _as_date(d, dates, last=True, frequency=frequency)


def _concat_or_join(datasets: List["Dataset"], kwargs: Dict[str, Any]) -> Tuple["Dataset", Dict[str, Any]]:
    """Concatenate or join datasets based on their date ranges.

    Parameters
    ----------
    datasets : List[Dataset]
        The list of datasets.
    kwargs : Dict[str, Any]
        Additional arguments.

    Returns
    -------
    Tuple[Dataset, Dict[str, Any]]
        The concatenated or joined dataset and remaining arguments.
    """
    if "adjust" in kwargs:
        raise ValueError("Cannot use 'adjust' without specifying 'concat' or 'join'")
    datasets, kwargs = _auto_adjust(datasets, kwargs)

    # Study the dates
    ranges = [(d.dates[0].astype(object), d.dates[-1].astype(object)) for d in datasets]

    if len(set(ranges)) == 1:
        from .join import Join

        return Join(datasets)._overlay(), kwargs

    from .concat import Concat

    Concat.check_dataset_compatibility(datasets)

    return Concat(datasets), kwargs


def _open(a: Union[str, PurePath, Dict[str, Any], List[Any], Tuple[Any, ...]]) -> "Dataset":
    """Open a dataset from various input types.

    Parameters
    ----------
    a : Union[str, PurePath, Dict[str, Any], List[Any], Tuple[Any, ...]]
        The input to open.

    Returns
    -------
    Dataset
        The opened dataset.
    """
    from .dataset import Dataset
    from .stores import Zarr
    from .stores import zarr_lookup

    if isinstance(a, str) and len(a.split(".")) in [2, 3]:

        metadata_path = os.path.join(a, "metadata.json")
        if os.path.exists(metadata_path):
            metadata = load_any_dict_format(metadata_path)
            if "backend" not in metadata:
                raise ValueError(f"Metadata for {a} does not contain 'backend' key")

            from anemoi.datasets.data.records import open_records_dataset

            return open_records_dataset(a, backend=metadata["backend"])

    if isinstance(a, Dataset):
        return a.mutate()

    if Zarr2AndZarr3.is_zarr_group(a):
        return Zarr(a).mutate()

    if isinstance(a, str):
        return Zarr(zarr_lookup(a)).mutate()

    if isinstance(a, PurePath):
        return _open(str(a)).mutate()

    if isinstance(a, dict):
        return _open_dataset(**a).mutate()

    if isinstance(a, (list, tuple)):
        return _open_dataset(*a).mutate()

    raise NotImplementedError(f"Unsupported argument: {type(a)}")


def _auto_adjust(
    datasets: List["Dataset"],
    kwargs: Dict[str, Any],
    exclude: Optional[List[str]] = None,
) -> Tuple[List["Dataset"], Dict[str, Any]]:
    """Automatically adjust datasets based on specified criteria.

    Parameters
    ----------
    datasets : List[Dataset]
        The list of datasets.
    kwargs : Dict[str, Any]
        Additional arguments.
    exclude : Optional[List[str]]
        List of keys to exclude from adjustment.

    Returns
    -------
    Tuple[List[Dataset], Dict[str, Any]]
        The adjusted datasets and remaining arguments.
    """
    if "adjust" not in kwargs:
        return datasets, kwargs

    adjust_list = kwargs.pop("adjust")
    if not isinstance(adjust_list, (tuple, list)):
        adjust_list = [adjust_list]

    ALIASES = {
        "all": ["select", "frequency", "start", "end"],
        "dates": ["start", "end", "frequency"],
        "variables": ["select"],
    }

    adjust_set = set()

    for a in adjust_list:
        adjust_set.update(ALIASES.get(a, [a]))

    if exclude is not None:
        adjust_set -= set(exclude)

    extra = set(adjust_set) - set(ALIASES["all"])
    if extra:
        raise ValueError(f"Invalid adjust keys: {extra}")

    subset_kwargs = [{} for _ in datasets]

    if "select" in adjust_set:
        assert "select" not in kwargs, "Cannot use 'select' in adjust and kwargs"

        variables = None

        for d in datasets:
            if variables is None:
                variables = set(d.variables)
            else:
                variables &= set(d.variables)

        if len(variables) == 0:
            raise ValueError("No common variables")

        for i, d in enumerate(datasets):
            if set(d.variables) != variables:
                subset_kwargs[i]["select"] = sorted(variables)

    if "start" or "end" in adjust_set:
        common = datasets[0].dates
        for d in datasets[0:]:
            common = np.intersect1d(common, d.dates)

    if "start" in adjust_set:
        assert "start" not in kwargs, "Cannot use 'start' in adjust and kwargs"
        start = min(common).astype(object)
        for i, d in enumerate(datasets):
            if start != d.dates[0]:
                subset_kwargs[i]["start"] = start

    if "end" in adjust_set:
        assert "end" not in kwargs, "Cannot use 'end' in adjust and kwargs"
        end = max(common).astype(object)
        for i, d in enumerate(datasets):
            if end != d.dates[-1]:
                subset_kwargs[i]["end"] = end

    if "frequency" in adjust_set:
        assert "frequency" not in kwargs, "Cannot use 'frequency' in adjust and kwargs"
        frequency = max(d.frequency for d in datasets)
        for i, d in enumerate(datasets):
            if d.frequency != frequency:
                subset_kwargs[i]["frequency"] = frequency

    datasets = [d._subset(**subset_kwargs[i]) for i, d in enumerate(datasets)]

    return datasets, kwargs


def _open_dataset(*args: Any, **kwargs: Any) -> "Dataset":
    """Open a dataset.

    Parameters
    ----------
    *args : Any
        Positional arguments.
    **kwargs : Any
        Keyword arguments.

    Returns
    -------
    Dataset
        The opened dataset.
    """
    sets = []
    for a in args:
        sets.append(_open(a))

    if "observations" in kwargs:
        from .observations import observations_factory

        assert not sets, sets

        return observations_factory(args, kwargs).mutate()

    if "xy" in kwargs:
        # Experimental feature, may be removed
        from .xy import xy_factory

        assert not sets, sets
        return xy_factory(args, kwargs).mutate()

    if "x" in kwargs and "y" in kwargs:
        # Experimental feature, may be removed
        from .xy import xy_factory

        assert not sets, sets
        return xy_factory(args, kwargs).mutate()

    if "zip" in kwargs:
        # Experimental feature, may be removed
        from .xy import zip_factory

        assert not sets, sets
        return zip_factory(args, kwargs).mutate()

    if "chain" in kwargs:
        # Experimental feature, may be removed
        from .unchecked import chain_factory

        assert not sets, sets
        return chain_factory(args, kwargs).mutate()

    if "join" in kwargs:
        from .join import join_factory

        assert not sets, sets
        return join_factory(args, kwargs).mutate()

    if "concat" in kwargs:
        from .concat import concat_factory

        assert not sets, sets
        return concat_factory(args, kwargs).mutate()

    if "merge" in kwargs:
        from .merge import merge_factory

        assert not sets, sets
        return merge_factory(args, kwargs).mutate()

    if "ensemble" in kwargs:
        from .ensemble import ensemble_factory

        assert not sets, sets
        return ensemble_factory(args, kwargs).mutate()

    if "grids" in kwargs:
        from .grids import grids_factory

        assert not sets, sets
        return grids_factory(args, kwargs).mutate()

    if "cutout" in kwargs:
        from .grids import cutout_factory

        assert not sets, sets
        return cutout_factory(args, kwargs).mutate()

    if "complement" in kwargs:
        from .complement import complement_factory

        assert not sets, sets
        return complement_factory(args, kwargs).mutate()

    for name in ("datasets", "dataset"):
        if name in kwargs:
            datasets = kwargs.pop(name)
            if not isinstance(datasets, (list, tuple)):
                datasets = [datasets]
            for a in datasets:
                sets.append(_open(a))

    assert len(sets) > 0, (args, kwargs)

    if len(sets) > 1:
        dataset, kwargs = _concat_or_join(sets, kwargs)
        return dataset._subset(**kwargs)

    return sets[0]._subset(**kwargs)


def append_to_zarr(new_data: np.ndarray, new_dates: np.ndarray, zarr_path: str) -> None:
    """Append data from a subset (for one date) to the Zarr store.

    Parameters
    ----------
    new_data : np.ndarray
        The new data to append.
    new_dates : np.ndarray
        The new dates to append.
    zarr_path : str
        The path to the Zarr store.

    Notes
    -----
    - "dates" dataset is created with chunks equal to len(big_dataset.dates).
    - "data" dataset is created with chunk size 1 along the first (time) dimension.
    """
    print("Appending data for", new_dates, flush=True)
    # Re-open the zarr store to avoid root object accumulating memory.
    root = zarr.open(zarr_path, mode="a")
    # Convert new dates to strings (using str) regardless of input dtype.
    new_dates = np.array(new_dates, dtype="datetime64[ns]")
    dates_ds = root["dates"]
    old_len = dates_ds.shape[0]
    dates_ds.resize((old_len + len(new_dates),))
    dates_ds[old_len:] = new_dates
    # Append to "data" dataset.
    data_ds = root["data"]
    old_shape = data_ds.shape  # (time, n_vars, ensembles, gridpoints)
    new_shape = (old_shape[0] + len(new_dates),) + old_shape[1:]
    data_ds.resize(new_shape)
    data_ds[old_shape[0] :] = new_data


def process_date(date: Any, big_dataset: Any) -> Tuple[np.ndarray, np.ndarray]:
    """Open the subset corresponding to the given date and return (date, subset).

    Parameters
    ----------
    date : Any
        The date to process.
    big_dataset : Any
        The dataset to process.

    Returns
    -------
    Tuple[np.ndarray, np.ndarray]
        The subset and the date.
    """
    print("Processing:", date, flush=True)
    subset = _open_dataset(big_dataset, start=date, end=date).mutate()
    s = subset[:]
    date = subset.dates
    return s, date


def initialize_zarr_store(root: Any, big_dataset: Any, recipe: Dict[str, Any]) -> None:
    """Initialize the Zarr store with the given dataset and recipe.

    Parameters
    ----------
    root : Any
        The root of the Zarr store.
    big_dataset : Any
        The dataset to initialize the store with.
    recipe : Dict[str, Any]
        The recipe for initializing the store.
    """
    ensembles = big_dataset.shape[1]
    # Create or append to "dates" dataset.
    if "dates" not in root:
        full_length = len(big_dataset.dates)
        root.create_dataset("dates", data=np.array([], dtype="datetime64[s]"), chunks=(full_length,))

    if "data" not in root:
        dims = (1, len(big_dataset.variables), ensembles, big_dataset.grids[0])
        root.create_dataset(
            "data",
            shape=dims,
            dtype=np.float64,
            chunks=dims,
        )

    for k, v in big_dataset.statistics.items():
        if k not in root:
            root.create_dataset(
                k,
                data=v,
                compressor=None,
            )

    # Create spatial coordinate datasets if missing.
    if "latitudes" not in root or "longitudes" not in root:
        root.create_dataset("latitudes", data=big_dataset.latitudes, compressor=None)
        root.create_dataset("longitudes", data=big_dataset.longitudes, compressor=None)

    # Set store-wide attributes if not already set.
    if "frequency" not in root.attrs:
        root.attrs["frequency"] = "10m"
        root.attrs["resolution"] = "1km"
        root.attrs["name_to_index"] = {k: i for i, k in enumerate(big_dataset.variables)}
        root.attrs["ensemble_dimension"] = 1
        root.attrs["field_shape"] = big_dataset.field_shape
        root.attrs["flatten_grid"] = True
        root.attrs["recipe"] = recipe


def _save_dataset(recipe: Dict[str, Any], zarr_path: str, n_workers: int = 1) -> None:
    """Incrementally create (or update) a Zarr store from an Anemoi dataset.

    Parameters
    ----------
    recipe : Dict[str, Any]
        The recipe for creating the dataset.
    zarr_path : str
        The path to the Zarr store.
    n_workers : int, optional
        The number of worker processes to use, by default 1.

    Notes
    -----
    Worker processes extract data for each date in parallel, but all writes
    to the store happen sequentially in the main process (i.e. single-writer).

    The "dates" dataset is created with chunking equal to the full length of
    big_dataset.dates, while "data" is chunked with 1 in the time dimension.
    """
    from concurrent.futures import ProcessPoolExecutor

    full_ds = _open_dataset(recipe).mutate()
    print("Opened full dataset.", flush=True)

    # Use ProcessPoolExecutor for parallel data extraction.
    # Workers return (date, subset) tuples.
    root = zarr.open(zarr_path, mode="a")
    initialize_zarr_store(root, full_ds, recipe)
    print("Zarr store initialised.", flush=True)

    existing_dates = np.array(sorted(root["dates"]), dtype="datetime64[s]")
    all_dates = full_ds.dates
    # To resume creation of the Zarr store in case the job is interrupted.
    dates_to_process = np.array(sorted(set(all_dates).difference(existing_dates)), dtype="datetime64[s]")

    use_pool = False

    if use_pool:
        with ProcessPoolExecutor(n_workers) as pool:
            futures = [pool.submit(process_date, date, full_ds) for date in dates_to_process]
            for future in futures:
                subset, date = future.result()
                # All appends happen sequentially here to
                #  avoid dates being added in a random order.
                append_to_zarr(subset, date, zarr_path)
    else:
        for date in dates_to_process:
            subset, date = process_date(date, full_ds)
            append_to_zarr(subset, date, zarr_path)<|MERGE_RESOLUTION|>--- conflicted
+++ resolved
@@ -22,11 +22,10 @@
 from typing import Union
 
 import numpy as np
-<<<<<<< HEAD
-=======
+
 import zarr
 from anemoi.utils.config import load_any_dict_format
->>>>>>> 9a9bfe50
+
 from anemoi.utils.config import load_config as load_settings
 from numpy.typing import NDArray
 
