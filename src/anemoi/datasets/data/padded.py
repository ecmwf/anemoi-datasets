# (C) Copyright 2024 Anemoi contributors.
#
# This software is licensed under the terms of the Apache Licence Version 2.0
# which can be obtained at http://www.apache.org/licenses/LICENSE-2.0.
#
# In applying this licence, ECMWF does not waive the privileges and immunities
# granted to it by virtue of its status as an intergovernmental organisation
# nor does it submit to any jurisdiction.


import datetime
import logging
from functools import cached_property
from typing import Any

import numpy as np
from anemoi.utils.dates import frequency_to_timedelta
from numpy.typing import NDArray

from anemoi.datasets.data import MissingDateError
from anemoi.datasets.data.dataset import Dataset
from anemoi.datasets.data.dataset import FullIndex
from anemoi.datasets.data.dataset import Shape
from anemoi.datasets.data.dataset import TupleIndex
from anemoi.datasets.data.debug import Node
from anemoi.datasets.data.debug import debug_indexing
from anemoi.datasets.data.forwards import Forwards
from anemoi.datasets.data.indexing import expand_list_indexing
from anemoi.datasets.data.misc import as_first_date
from anemoi.datasets.data.misc import as_last_date

LOG = logging.getLogger(__name__)


class Padded(Forwards):
    _before: int = 0
    _after: int = 0
    _inside: int = 0

<<<<<<< HEAD
    def __init__(
        self,
        dataset: Dataset,
        start: str,
        end: str,
        frequency: str,
        reason: Dict[str, Any],
        padding: str,
    ) -> None:
=======
    def __init__(self, dataset: Dataset, start: str, end: str, frequency: str, reason: dict[str, Any]) -> None:
>>>>>>> 410d1e5a
        """Create a padded subset of a dataset.

        Attributes:
        dataset (Dataset): The dataset to subset.
        start (str): The start date of the subset.
        end (str): The end date of the subset.
        frequency (str): The frequency of the subset.
        reason (Dict[str, Any]): The reason for the padding.
        """
        self.padding = padding

        self.reason = {k: v for k, v in reason.items() if v is not None}

        if frequency is None:
            frequency = dataset.frequency

        self._frequency = frequency_to_timedelta(frequency)

        if start is None:
            # default is to start at the first date
            start = dataset.dates[0]
        else:
            start = as_first_date(start, None, frequency=self._frequency)

        if end is None:
            # default is to end at the last date
            end = dataset.dates[-1]
        else:
            end = as_last_date(end, None, frequency=self._frequency)

        assert isinstance(dataset.dates[0], np.datetime64), (dataset.dates[0], type(dataset.dates[0]))

        # 'start' is the requested start date
        # 'end' is the requested end date
        # 'first' is the first date of the dataset
        # 'last' is the last date of the dataset
        first = dataset.dates[0]
        last = dataset.dates[-1]

        timedelta = np.array([frequency], dtype="timedelta64[s]")[0]

        parts = []
        before_end = min(end + timedelta, first)
        before_part = np.arange(start, before_end, timedelta)
        if start < first:
            # if the start date is before the first date of the dataset, there is a "before" part
            assert len(before_part) > 0, (start, first, before_end)
            parts.append(before_part)
            self._before = len(before_part)
        if start >= first:
            # if the start date is the first date of the dataset, there is no "before" part
            assert len(before_part) == 0, (start, first, before_end)
            self._before = 0

        # if the start date is before the last date of the dataset
        # and the end date is after the first date of the dataset
        # there is an "inside" part
        if start < last and end > first:
            inside_start = max(start, first)
            inside_end = min(end, last)
            self.dataset = dataset._subset(start=inside_start, end=inside_end)
            inside_part = self.dataset.dates
            parts.append(inside_part)
            self._inside = len(inside_part)
        else:
            self.dataset = dataset  # still needed to get the empty_item
            self._inside = 0

        after_start = max(start, last + timedelta)
        after_part = np.arange(after_start, end + timedelta, timedelta)
        if end > last:
            # if the end date is after the last date of the dataset, there is an "after" part
            assert len(after_part) > 0, (end, last, after_start)
            parts.append(after_part)
            self._after = len(after_part)
        if end <= last:
            assert len(after_part) == 0, (end, last, after_start)
            self._after = 0

        self._dates = np.hstack(parts)

        assert len(self._dates) == self._before + self._inside + self._after, (
            len(self._dates),
            self._before,
            self._inside,
            self._after,
        )

        assert self._dates[0] == start, (self._dates[0], start)
        assert self._dates[-1] == end, (self._dates[-1], end)

        # Forward other properties to the super dataset
        super().__init__(dataset)

    @debug_indexing
    def __getitem__(self, n: FullIndex) -> NDArray[Any]:
        if isinstance(n, tuple):
            return self._get_tuple(n)

        if isinstance(n, slice):
            return self._get_slice(n)

        if self._i_out_of_range(n):
            return self.empty_item()

        return self.dataset[n - self._before]

    def _i_out_of_range(self, n: FullIndex) -> bool:
        """Check if the index is out of range."""
        if 0 <= n < self._before:
            return True

        if (self._before + self._inside) <= n < (self._before + self._inside + self._after):
            return True
        return False

    @debug_indexing
    def _get_slice(self, s: slice) -> NDArray[Any]:
        LOG.warning("Padded subset does not support slice indexing, returning a list")
        return [self[i] for i in range(*s.indices(self._len))]

    @debug_indexing
    @expand_list_indexing
    def _get_tuple(self, n: TupleIndex) -> NDArray[Any]:
        LOG.warning("Padded subset does not support tuple indexing, returning a list")
        return [self[i] for i in n]

    def empty_item(self):
        if self.padding == "empty":
            return self.dataset.empty_item()
        elif self.padding == "raise":
            raise ValueError("Padding is set to 'raise', cannot return an empty item.")
        elif self.padding == "missing":
            raise MissingDateError("Padding is set to 'missing'")
        assert False, self.padding

    def get_aux(self, i: FullIndex) -> NDArray[np.timedelta64]:
        if self._i_out_of_range(i):
            lats = np.array([], dtype=np.float32)
            lons = lats
            timedeltas = np.ones_like(lons, dtype="timedelta64[s]") * 0
            aux = lats, lons, timedeltas
        else:
            aux = self.dataset.get_aux(i - self._before)

        assert len(aux) == 3, (aux, i)
        return aux

    def __len__(self) -> int:
        return len(self._dates)

    @property
    def frequency(self) -> datetime.timedelta:
        """Get the frequency of the subset."""
        return self._frequency

    @property
    def dates(self) -> NDArray[np.datetime64]:
        return self._dates

    @property
    def shape(self) -> Shape:
        return (len(self.dates),) + self.dataset.shape[1:]

    @cached_property
    def missing(self) -> set[int]:
        raise NotImplementedError("Need to decide whether to include the added dates as missing or not")
        # return self.forward.missing

    def tree(self) -> Node:
        """Get the tree representation of the subset.

        Returns:
        Node: The tree representation of the subset.
        """
        return Node(self, [self.dataset.tree()], **self.reason)

    def forwards_subclass_metadata_specific(self) -> dict[str, Any]:
        """Get the metadata specific to the forwards subclass.

        Returns:
        Dict[str, Any]: The metadata specific to the forwards subclass.
        """
        return {
            # "indices": self.indices,
            "reason": self.reason,
        }

    def __repr__(self) -> str:
        """Get the string representation of the subset.

        Returns:
        str: The string representation of the subset.
        """
        return f"Padded({self.forward}, {self.dates[0]}...{self.dates[-1]}, frequency={self.frequency})"<|MERGE_RESOLUTION|>--- conflicted
+++ resolved
@@ -37,7 +37,6 @@
     _after: int = 0
     _inside: int = 0
 
-<<<<<<< HEAD
     def __init__(
         self,
         dataset: Dataset,
@@ -47,9 +46,6 @@
         reason: Dict[str, Any],
         padding: str,
     ) -> None:
-=======
-    def __init__(self, dataset: Dataset, start: str, end: str, frequency: str, reason: dict[str, Any]) -> None:
->>>>>>> 410d1e5a
         """Create a padded subset of a dataset.
 
         Attributes:
