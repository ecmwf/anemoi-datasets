--- conflicted
+++ resolved
@@ -115,8 +115,7 @@
         return Record(self, i)
 
     def _load_data(self, i: int) -> dict:
-        """
-        Load the data for a specific time step or window (i).
+        """Load the data for a specific time step or window (i).
         It is expected to return a dict containing keys of the form:
 
         - "data:group1" : numpy array
@@ -256,7 +255,8 @@
         Parameters:
              fields_dataset: must be a regular fields dataset
              name: the name of the group
-        ."""
+        .
+        """
         self.forward = fields_dataset
         from anemoi.datasets.data.dataset import Dataset
 
@@ -871,21 +871,7 @@
         return Node(self, [], path=self.path)
 
 
-<<<<<<< HEAD
 class Record(Mapping):
-    """A record representing data for each group in the dataset.
-
-    Parameters
-    ----------
-    dataset : BaseRecordsDataset
-        The dataset containing the record.
-    n : int
-        The index of the record.
-    """
-
-    def __init__(self, dataset, n):
-=======
-class Record:
     """A record corresponds to a single time step in a record dataset."""
 
     def __init__(self, dataset: RecordsDataset, n: int):
@@ -893,7 +879,6 @@
         n : int, the index of the time step in the dataset.
         dataset : RecordsDataset, the dataset this record belongs to.
         """
->>>>>>> 8b6b7658
         self.dataset = dataset
         self.n = n
 
