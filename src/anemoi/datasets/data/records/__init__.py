# (C) Copyright 2025 Anemoi contributors.
#
# This software is licensed under the terms of the Apache Licence Version 2.0
# which can be obtained at http://www.apache.org/licenses/LICENSE-2.0.
#
# In applying this licence, ECMWF does not waive the privileges and immunities
# granted to it by virtue of its status as an intergovernmental organisation
# nor does it submit to any jurisdiction.

import datetime
import logging
import os
from collections import defaultdict
from collections.abc import Mapping
from functools import cached_property

import numpy as np
from anemoi.utils.config import load_any_dict_format
from anemoi.utils.dates import frequency_to_timedelta

from anemoi.datasets.data.debug import Node
from anemoi.datasets.data.records.backends import backend_factory
from anemoi.datasets.data.records.windows import window_from_str

LOG = logging.getLogger(__name__)

if os.environ.get("ANEMOI_DATASET_COUNTER", "0") == "1":

    def counter(func):
        def wrapper(*args, **kwargs):
            count = 0
            for i in range(len(args[0])):
                count += 1
                yield func(*args, **kwargs)
            print(f"Counter: {count} calls to {func.__name__}")

        return wrapper

else:

    def counter(func):
        return func


def open_records_dataset(dataset, **kwargs):
    metadata_path = os.path.join(dataset, "metadata.json")
    if not os.path.exists(metadata_path):
        return None
    metadata = load_any_dict_format(metadata_path)
    kwargs["backend"] = kwargs.get("backend", metadata["backend"])
    return RecordsDataset(dataset, **kwargs)


def merge_data(list_of_dicts):
    merged = defaultdict(list)
    for d in list_of_dicts:
        for key, value in d.items():
            merged[key].append(value)
    return {k: np.hstack(v) for k, v in merged.items()}


def _to_numpy_date(d):
    if isinstance(d, np.datetime64):
        assert d.dtype == "datetime64[s]", f"expecting np.datetime64[s], got {d.dtype}"
        return d
    assert isinstance(d, datetime.datetime), f"date must be a datetime.datetime, got {type(d)}"
    return _to_numpy_dates([d])[0]


def _to_numpy_dates(d):
    return np.array(d, dtype="datetime64[s]")


class BaseRecordsDataset:
    """This is the base class for all datasets based on records.
    Records datasets are datasets that can be indexed by time (int) or by group (str).
    A record dataset is designed for observations, where multiple array of difference shapes need to be stored for each date.
    They have the same concept or start_date, end_date, frequency as fields datasets, but each date correspond to a window.
    All windows have the same size (the window span can be different from the dataset frequency)

    variables in a record datasets are identified by a group and a name.
    """

    # Depending on the context, a variable is identified by "group.name",
    # or using a dict with keys as groups and values as list of names.
    # most of the code should be agnostic and transform one format to the other when needed.

    def __getitem__(self, i: int | str):
        if isinstance(i, str):
            return self._getgroup(i)

        if isinstance(i, (int, np.integer)):
            return self._getrecord(i)

        raise ValueError(f"Invalid index {i}, must be int or str")

    @cached_property
    def window(self):
        """Returns a string representation of the relative window of the dataset, such as '(-3h, 3h]'."""
        return str(self._window)

    def _getgroup(self, group: str):
        """Returns a Tabular object for the group. As a partial function when argument group is given but i is not."""
        return Tabular(self, group)

    def _getrecord(self, i: int):
        """Returns a Record object for the time step i. As a partial function when argument i is given but group is not."""
        return Record(self, i)

    def _load_data(self, i: int) -> dict:
        """Load the data for a specific time step or window (i).
        It is expected to return a dict containing keys of the form:

        - "data:group1" : numpy array
        - "latitudes:group1" : numpy array
        - "longitudes:group1" : numpy array
        - "metadata:group1" :
        - ...
        - "data:group2" : numpy array
        - "latitudes:group2" : numpy array
        - ...
        """
        raise NotImplementedError("Must be implemented in subclass")

    @property
    def start_date(self):
        return self.dates[0]

    @property
    def end_date(self):
        if len(self.dates) == 0:
            return None
        if len(self.dates) == 1:
            return self.dates[0]
        return self.dates[-1]

    @property
    def groups(self):
        raise NotImplementedError("Must be implemented in subclass")

    def _subset(self, **kwargs):
        start = kwargs.pop("start", None)
        end = kwargs.pop("end", None)
        frequency = kwargs.pop("frequency", self.frequency)

        if frequency:
            frequency = frequency_to_timedelta(frequency)
            if self.frequency.total_seconds() % frequency.total_seconds() == 0:
                return IncreaseFrequency(self, frequency)
            elif frequency.total_seconds() % self.frequency.total_seconds() == 0:
                raise NotImplementedError("Decreasing frequency not implemented yet")
                # return DecreaseFrequency(self, frequency)
            assert self.frequency == frequency, (self.frequency, frequency)

        if start is not None or end is not None:

            def _dates_to_indices(start, end):
                from anemoi.datasets.data.misc import as_first_date
                from anemoi.datasets.data.misc import as_last_date

                start = self.dates[0] if start is None else as_first_date(start, self.dates)
                end = self.dates[-1] if end is None else as_last_date(end, self.dates)

                return [i for i, date in enumerate(self.dates) if start <= date <= end]

            return RecordsSubset(
                self, _dates_to_indices(start, end), {"start": start, "end": end, "frequency": frequency}
            )._subset(**kwargs)

        select = kwargs.pop("select", None)
        if select is not None:
            return Select(self, select)._subset(**kwargs)

        window = kwargs.pop("window", None)
        if window is not None:
            return Rewindowed(self, window)._subset(**kwargs)

        set_group = kwargs.pop("set_group", None)
        if set_group is not None:
            return SetGroup(self, set_group)._subset(**kwargs)

        rename = kwargs.pop("rename", None)
        if rename is not None:
            return Rename(self, rename)._subset(**kwargs)

        for k in kwargs:
            if k in ["backend"]:
                continue
            raise ValueError(f"Invalid kwargs {kwargs}, must be 'start', 'end', 'frequency' or 'select'")

        return self

    def mutate(self):
        return self

    def _check(self):
        pass

    @property
    def name_to_index(self):
        raise NotImplementedError("Must be implemented in subclass")


class RecordsForward(BaseRecordsDataset):
    def __init__(self, dataset):
        self.forward = dataset

    @property
    def statistics(self):
        return self.forward.statistics

    @property
    def variables(self):
        return self.forward.variables

    @property
    def groups(self):
        return self.forward.groups

    @property
    def dates(self):
        return self.forward.dates

    @property
    def name_to_index(self):
        return self.forward.name_to_index

    @property
    def frequency(self):
        return self.forward.frequency

    @property
    def _window(self):
        return self.forward._window

    @property
    def shapes(self):
        return self.forward.shapes

    def __len__(self):
        return len(self.dates)

    def tree(self):
        return Node(self, [self.forward.tree()], **self.reason)


class FieldsRecords(RecordsForward):
    """A wrapper around a FieldsDataset to provide a consistent interface for records datasets."""

    def __init__(self, fields_dataset, name):
        """wrapper around a fields dataset to provide a consistent interface for records datasets.
        A FieldsRecords appears as a RecordsDataset with a single group.
        This allows merging fields datasets with other records datasets.
        Parameters:
             fields_dataset: must be a regular fields dataset
             name: the name of the group
        .
        """
        self.forward = fields_dataset
        from anemoi.datasets.data.dataset import Dataset

        assert isinstance(fields_dataset, Dataset), f"fields_dataset must be a Dataset, got {type(fields_dataset)}"
        self._name = name
        self._groups = [name]
        self.reason = {"name": name}

    @property
    def metadata(self):
        return self.forward.metadata

    def _nest_in_dict(self, obj):
        """Helper to nest the object in a dict with the name as key."""
        return {self._name: obj}

    def _load_data(self, i):
        data = self.forward[i]
        out = {}
        out[f"data:{self._name}"] = data
        out[f"latitudes:{self._name}"] = self.forward.latitudes
        out[f"longitudes:{self._name}"] = self.forward.longitudes
        out[f"timedeltas:{self._name}"] = np.zeros(data.shape[-1], dtype="timedelta64[s]")  # + _to_numpy_date(
        #    self.forward.dates[i]
        # )
        out[f"metadata:{self._name}"] = self.forward.metadata()
        return out

    @property
    def groups(self):
        return self._groups

    @property
    def statistics(self):
        return self._nest_in_dict(self.forward.statistics)

    @property
    def variables(self):
        return self._nest_in_dict(self.forward.variables)

    @property
    def dates(self):
        return self.forward.dates

    @property
    def longitudes(self):
        return self._nest_in_dict(self.forward.longitudes)

    @property
    def latitudes(self):
        return self._nest_in_dict(self.forward.latitudes)

    @property
    def name_to_index(self):
        return self._nest_in_dict(self.forward.name_to_index)

    @property
    def frequency(self):
        return self.forward.frequency

    @property
    def _window(self):
        return self.forward._window

    @property
    def shapes(self):
        return self._nest_in_dict(self.forward.shape)

    def __len__(self):
        return len(self.forward.dates)


class BaseRename(RecordsForward):
    """Renames variables in a records dataset."""

    def __init__(self, dataset, rename):
        self.forward = dataset
        assert isinstance(rename, dict)
        for k, v in rename.items():
            assert isinstance(k, str), k
            assert isinstance(v, str), v
        self.rename = rename
        self.reason = {"rename": rename}

    @property
    def statistics(self):
        return {self.rename.get(k, k): v for k, v in self.forward.statistics.items()}

    @property
    def variables(self):
        return {self.rename.get(k, k): v for k, v in self.forward.variables.items()}

    @property
    def name_to_index(self):
        return {self.rename.get(k, k): v for k, v in self.forward.name_to_index.items()}

    @property
    def groups(self):
        return [self.rename.get(k, k) for k in self.forward.groups]


class Rename(BaseRename):
    pass


class SetGroup(BaseRename):
    def __init__(self, dataset, set_group):
        if len(dataset.groups) != 1:
            raise ValueError(f"{self.__class__.__name__} can only be used with datasets containing a single group.")

        super().__init__(dataset, {dataset.groups[0]: set_group})

    def _load_data(self, i):
        return self.dataset._load_data(i)


def match_variable(lst, group, name):
    # lst must be a list of strings with dots (if there is no dot, it is automatically added at the end)
    # - a dict with keys as group and values as list of strings

    if name == "__latitudes" or name == "__longitudes":
        # This should disappear in the future, when we stop saving a duplicate of lat/lon in the data
        return False

    lst = [k if "." in k else f"{k}.*" for k in lst]

    key = f"{group}.{name}"
    if key in lst:
        return True
    if f"{group}.*" in lst:
        return True
    if f"*.{name}" in lst:
        return True
    if "*" in lst:
        return True
    return False


<<<<<<< HEAD
def window_from_str(txt):
    """Parses a window string of the form '(-6h, 0h]' and returns a WindowsSpec object."""
    if txt.startswith("["):
        include_start = True
    elif txt.startswith("("):
        include_start = False
    else:
        raise ValueError(f"Invalid window {txt}, must start with '(' or '['")
    txt = txt[1:]

    if txt.endswith("]"):
        include_end = True
    elif txt.endswith(")"):
        include_end = False
    else:
        raise ValueError(f"Invalid window {txt}, must end with ')' or ']'")
    txt = txt[:-1]

    txt = txt.strip()
    if ";" in txt:
        txt = txt.replace(";", ",")
    lst = txt.split(",")
    if len(lst) != 2:
        raise ValueError(
            f"Invalid window {txt}, must be of the form '(start, end)' or '[start, end]' or '[start, end)' or '(start, end]'"
        )
    start, end = lst
    start = start.strip()
    end = end.strip()

    def _to_timedelta(t):
        # This part should go into utils
        from anemoi.utils.dates import as_timedelta

        if t.startswith(" ") or t.endswith(" "):
            t = t.strip()
        if t.startswith("-"):
            return -as_timedelta(t[1:])
        if t.startswith("+"):
            return as_timedelta(t[1:])
        # end of : This part should go into utils
        return as_timedelta(t)

    start = _to_timedelta(start)
    end = _to_timedelta(end)
    return WindowsSpec(
        start=start,
        end=end,
        include_start=include_start,
        include_end=include_end,
    )


class AbsoluteWindow:
    # not used but expected to be useful when building datasets. And used in tests
    def __init__(self, start, end, include_start=True, include_end=True):
        assert isinstance(start, datetime.datetime), f"start must be a datetime.datetime, got {type(start)}"
        assert isinstance(end, datetime.datetime), f"end must be a datetime.datetime, got {type(end)}"
        assert isinstance(include_start, bool), f"include_start must be a bool, got {type(include_start)}"
        assert isinstance(include_end, bool), f"include_end must be a bool, got {type(include_end)}"
        if start >= end:
            raise ValueError(f"start {start} must be less than end {end}")
        self.start = start
        self.end = end
        self.include_start = include_start
        self.include_end = include_end

    def __repr__(self):
        return f"{'[' if self.include_start else '('}{self.start.isoformat()},{self.end.isoformat()}{']' if self.include_end else ')'}"


class WindowsSpec:
    # A window specified by relative timedeltas, such as (-6h, 0h]
    #
    # the term "WindowSpec" is used here to avoid confusion between
    #       - a relative window, such as (-6h, 0h] which this class represents (WindowsSpec)
    #       - an actual time interval, such as [2023-01-01 00:00, 2023-01-01 06:00] which is an (AbsoluteWindow)
    #
    # but is is more confusing, it should be renamed as Window.

    def __init__(self, *, start, end, include_start=False, include_end=True):
        assert isinstance(start, (str, datetime.timedelta)), f"start must be a str or timedelta, got {type(start)}"
        assert isinstance(end, (str, datetime.timedelta)), f"end must be a str or timedelta, got {type(end)}"
        assert isinstance(include_start, bool), f"include_start must be a bool, got {type(include_start)}"
        assert isinstance(include_end, bool), f"include_end must be a bool, got {type(include_end)}"
        assert include_start in (True, False), f"Invalid include_start {include_start}"  # None is not allowed
        assert include_end in (True, False), f"Invalid include_end {include_end}"  # None is not allowed
        if start >= end:
            raise ValueError(f"start {start} must be less than end {end}")
        self.start = start
        self.end = end
        self.include_start = include_start
        self.include_end = include_end

        self._start_np = _to_numpy_timedelta(start)
        self._end_np = _to_numpy_timedelta(end)

    def to_absolute_window(self, date):
        """Convert the window to an absolute window based on a date."""
        # not used but expected to be useful when building datasets. And used in tests
        assert isinstance(date, datetime.datetime), f"date must be a datetime.datetime, got {type(date)}"
        start = date + self.start
        end = date + self.end
        return AbsoluteWindow(start=start, end=end, include_start=self.include_start, include_end=self.include_end)

    def __repr__(self):
        first = "[" if self.include_start else "("
        last = "]" if self.include_end else ")"

        def _frequency_to_string(t):
            if t < datetime.timedelta(0):
                return f"-{frequency_to_string(-t)}"
            elif t == datetime.timedelta(0):
                return "0"
            return frequency_to_string(t)

        return f"{first}{_frequency_to_string(self.start)},{_frequency_to_string(self.end)}{last}"

    def compute_mask(self, timedeltas):
        """Returns a boolean numpy array of the same shape as timedeltas."""

        assert timedeltas.dtype == "timedelta64[s]", f"expecting np.timedelta64[s], got {timedeltas.dtype}"
        if self.include_start:
            lower_mask = timedeltas >= self._start_np
        else:
            lower_mask = timedeltas > self._start_np

        if self.include_end:
            upper_mask = timedeltas <= self._end_np
        else:
            upper_mask = timedeltas < self._end_np

        return lower_mask & upper_mask

    def starts_before(self, my_dates, other_dates, other_window):
        # apply this window to my_dates[0] and the other_window to other_dates[0]
        # return True if this window starts before the other window

        assert my_dates.dtype == "datetime64[s]", f"expecting np.datetime64[s], got {my_dates.dtype}"
        assert other_dates.dtype == "datetime64[s]", f"expecting np.datetime64[s], got {other_dates.dtype}"
        assert isinstance(other_window, WindowsSpec), f"other_window must be a WindowsSpec, got {type(other_window)}"

        my_start = my_dates[0] + self._start_np
        other_start = other_dates[0] + other_window._start_np

        if my_start == other_start:
            return (not other_window.include_start) or self.include_start
        return my_start <= other_start

    def ends_after(self, my_dates, other_dates, other_window):
        # same as starts_before
        assert my_dates.dtype == "datetime64[s]", f"expecting np.datetime64[s], got {my_dates.dtype}"
        assert other_dates.dtype == "datetime64[s]", f"expecting np.datetime64[s], got {other_dates.dtype}"
        assert isinstance(other_window, WindowsSpec), f"other_window must be a WindowsSpec, got {type(other_window)}"

        my_end = my_dates[-1] + self._end_np
        other_end = other_dates[-1] + other_window._end_np

        if my_end == other_end:
            print(".", (not other_window.include_end) or self.include_end)
            return (not other_window.include_end) or self.include_end
        print(my_end >= other_end)
        return my_end >= other_end


class IncreaseFrequency(RecordsForward):
    # change the frequency of a records dataset by splitting the windows to fit the new frequency
    def __init__(self, dataset, frequency):
        super().__init__(dataset)
        self.dataset = dataset
        self._frequency = frequency_to_timedelta(frequency)
        self.reason = {"frequency": frequency}

        self._n = self.dataset.frequency / self._frequency
        if int(self._n) != self._n:
            raise ValueError(f"Cannot split frequency {self.dataset.frequency} to {frequency}, not a multiple")
        self._n = int(self._n)

        # self.missing = []
        # for i in self.dataset.missing:
        #     for j in range(self._n):
        #         self.missing.append(i * self._n + j)
        # self.missing = sorted(self.missing)

    def __len__(self):
        return len(self.dataset) * self._n

    @property
    def frequency(self):
        return self._frequency

    def _load_data(self, i):
        j = i // self._n
        k = i % self._n

        too_much_data = self.dataset._load_data(j)

        out = {}
        for group in self.groups:
            timedeltas = too_much_data[f"timedeltas:{group}"]
            if timedeltas.dtype != "timedelta64[s]":
                raise ValueError(f"Wrong type for {group}")

            start_delta = k * self.frequency
            end_delta = (k + 1) * self.frequency
            start_delta = _to_numpy_timedelta(start_delta)
            end_delta = _to_numpy_timedelta(end_delta)
            assert isinstance(start_delta, np.timedelta64), (type(start_delta), start_delta)
            assert isinstance(timedeltas[0], np.timedelta64), type(timedeltas[0])

            mask = (timedeltas >= start_delta) & (timedeltas < end_delta)

            out[f"data:{group}"] = too_much_data[f"data:{group}"][..., mask]
            out[f"latitudes:{group}"] = too_much_data[f"latitudes:{group}"][..., mask]
            out[f"longitudes:{group}"] = too_much_data[f"longitudes:{group}"][..., mask]
            out[f"timedeltas:{group}"] = too_much_data[f"timedeltas:{group}"][..., mask]
            out[f"metadata:{group}"] = too_much_data[f"metadata:{group}"]

        return out

    def tree(self):
        return Node(self, [self.dataset.tree()], **self.reason)


=======
>>>>>>> 8be0cb51
class Rewindowed(RecordsForward):
    # change the window of a records dataset
    # similar to changing the frequency of a dataset

    def __init__(self, dataset, window):
        super().__init__(dataset)
        self.dataset = dataset

        # in this class anything with 1 refers to the original window/dataset
        # and anything with 2 refers to the new window/dataset

        self._window1 = self.forward._window
        self._window2 = window_from_str(window)
        self.reason = {"window": self.window}

        self._dates1 = _to_numpy_dates(self.forward.dates)
        dates = self._dates1
        self.dates_offset = 0
        while len(dates) > 0 and not self._window1.starts_before(self._dates1, dates, self._window2):
            LOG.warning(f"Removing first date {dates[0]} because it is to early")
            self.dates_offset += 1
            dates = dates[1:]
        while len(dates) > 0 and not self._window1.ends_after(self._dates1, dates, self._window2):
            LOG.warning(f"Removing last date {dates[-1]} because it is to late")
            dates = dates[:-1]

        if len(dates) == 0:
            raise ValueError(
                f"No dates left after rewindowing {self._window1} -> {self._window2} (frequency={self.frequency}), check your window"
            )
        self._dates = dates

        before_span1 = self._window1.start / self.frequency
        before_span2 = self._window2.start / self.frequency
        delta_before_span = before_span2 - before_span1
        if delta_before_span == int(delta_before_span):
            if not self._window1.include_start and self._window2.include_start:
                # if the start of the window is not included, we need to read one more index
                delta_before_span -= 1
        delta_before_span = int(delta_before_span)
        self.delta_before_span = delta_before_span

        after_span1 = self._window1.end / self.frequency
        after_span2 = self._window2.end / self.frequency
        delta_after_span = after_span2 - after_span1
        if delta_after_span == int(delta_after_span):
            if not self._window1.include_end and self._window2.include_end:
                # if the end of the window is not included, we need to read one more index
                delta_after_span += 1
        delta_after_span = int(delta_after_span)
        self.delta_after_span = delta_after_span

    @property
    def window(self):
        return self._window2

    @property
    def dates(self):
        return self._dates

    def __len__(self):
        return len(self.dates)

    @property
    def frequency(self):
        return self.forward.frequency

    def _load_data(self, i):
        print(f"Rewindowing data for i={i} (date={self.dates[i]}) : {self._window1} -> {self._window2}")

        first_j = i + self.delta_before_span
        last_j = i + self.delta_after_span

        first_j = first_j + self.dates_offset
        last_j = last_j + self.dates_offset
        print(f"Requested ds({i}) : need to read {list(range(first_j, last_j + 1))} indices")

        # _load_data could support a list of indices, but for now we merge the data ourselves
        # we merge the windows that we need, and then remove unnecessary data
        too_much_data = merge_data(self.forward._load_data(j) for j in range(first_j, last_j + 1))

        out = {}
        for group in self.groups:
            timedeltas = too_much_data[f"timedeltas:{group}"]
            if timedeltas.dtype != "timedelta64[s]":
                raise ValueError(f"Wrong type for {group}")
            mask = self._window.compute_mask(timedeltas)

            out[f"data:{group}"] = too_much_data[f"data:{group}"][..., mask]
            out[f"latitudes:{group}"] = too_much_data[f"latitudes:{group}"][..., mask]
            out[f"longitudes:{group}"] = too_much_data[f"longitudes:{group}"][..., mask]
            out[f"timedeltas:{group}"] = too_much_data[f"timedeltas:{group}"][..., mask]
            out[f"metadata:{group}"] = too_much_data[f"metadata:{group}"]

        return out


class Select(RecordsForward):
    # Select a subset of variables from a records dataset
    # select can be a list of strings with dots (or a dict with keys as groups and values as list of strings)
    #
    # the selection is a filter, not a reordering, which is different from fields datasets and should be documented/fixed
    #
    # Drop should be implemented

    def __init__(self, dataset, select):
        super().__init__(dataset)

        self.dataset = dataset

        if isinstance(select, dict):
            # if a dict is provided, make it a list of strings with '.'
            sel = []
            for group, d in select.items():
                for name in d:
                    sel.append(f"{group}.{name}")
            select = sel

        self._select = select

        self.reason = {"select": select}
        self._build_indices_and_name_to_index()

    @property
    def metadata(self):
        return dict(select=self._select, forward=self.dataset.metadata)

    def _build_indices_and_name_to_index(self):
        indices = {}
        name_to_index = {}
        variables = {}

        # this should be revisited to take into account the order requested by the user
        # see what is done in the fields datasets
        for group, names in self.dataset.variables.items():
            ind = np.zeros(len(names), dtype=bool)
            count = 0
            for j, name in enumerate(names):
                if self.match_variable(group, name):
                    assert j == names.index(name), f"Invalid index {j} for {name} in {group}"
                    ind[j] = True
                    indices[group] = ind
                    if group not in name_to_index:
                        name_to_index[group] = {}
                        assert group not in variables, (group, j, name, variables, name_to_index)
                        variables[group] = []
                    name_to_index[group][name] = count
                    variables[group].append(name)
                    count += 1
            assert np.sum(ind) == count, f"Mismatch in {group}: {names}, {ind}"
        if not variables:
            raise ValueError(
                f"No variables matched in {self._select} for dataset {self.dataset}. Available groups: {self.dataset.groups} Available variables: {self.dataset.variables} "
            )
        self._indices = indices
        self._name_to_index = name_to_index
        self._variables = variables

    def match_variable(self, *args, **kwargs):
        return match_variable(self._select, *args, **kwargs)

    @property
    def groups(self):
        return list(self._indices.keys())

    def _load_data(self, i):
        forward = self.dataset._load_data(i)
        data = {}
        for k, v in self._indices.items():
            data[f"latitudes:{k}"] = forward[f"latitudes:{k}"]
            data[f"longitudes:{k}"] = forward[f"longitudes:{k}"]
            data[f"timedeltas:{k}"] = forward[f"timedeltas:{k}"]
            data[f"metadata:{k}"] = forward[f"metadata:{k}"]
        for k, v in self._indices.items():
            data[f"data:{k}"] = forward[f"data:{k}"][v]  # notice the [v] here
        return data

    @property
    def name_to_index(self):
        return self._name_to_index

    @property
    def variables(self):
        return self._variables

    @property
    def statistics(self):
        dic = {}
        for group, v in self._indices.items():
            stats = self.dataset.statistics[group]
            dic[group] = {key: stats[key][v] for key in stats.keys()}
            assert "mean" in dic[group], f"Missing mean in {dic[group]}"
        return dic


class RecordsSubset(RecordsForward):
    """Subset of a records dataset based on a list of integer indices."""

    def __init__(self, dataset, indices, reason):
        super().__init__(dataset)
        self.dataset = dataset
        self.reason = reason
        self._indices = indices

    @cached_property
    def dates(self):
        return self.dataset.dates[self._indices]

    def _load_data(self, i):
        return self.dataset._load_data(self._indices[i])

    def __len__(self):
        return len(self._indices)


class RecordsDataset(BaseRecordsDataset):
    """This is the base class for all datasets based on records stored on disk."""

    def __init__(self, path, backend=None, **kwargs):
        if kwargs:
            print("Warning: ignoring additional kwargs", kwargs)
        self.path = path
        self.backend = backend_factory(**backend, path=path)
        self._groups = list(self.metadata["sources"].keys())
        for k in self.groups:
            assert k == self.normalise_key(k), k

    @property
    def groups(self):
        return self._groups

    @classmethod
    def normalise_key(cls, k):
        return "".join([x.lower() if x.isalnum() else "_" for x in k])

    @property
    def frequency(self):
        frequency = self.metadata["frequency"]
        frequency = frequency_to_timedelta(frequency)
        return frequency

    @property
    def name_to_index(self):
        return self.metadata["name_to_index"]

    @property
    def variables(self):
        return self.metadata["variables"]

    @cached_property
    def _window(self):
        window = self.metadata["window"]
        return window_from_str(window)

    @cached_property
    def metadata(self):
        return self.backend.read_metadata()

    @property
    def shapes(self):
        return self.metadata["shapes"]

    def items(self, *args, **kwargs):
        return {k: Tabular(self, k) for k in self.groups}.items(*args, **kwargs)

    @cached_property
    def statistics(self):
        return self.backend.read_statistics()

    def __len__(self):
        return len(self.dates)

    @property
    def start_date(self):
        date = self.metadata["start_date"]
        return datetime.datetime.fromisoformat(date)

    @property
    def end_date(self):
        date = self.metadata["end_date"]
        return datetime.datetime.fromisoformat(date)

    @cached_property
    def dates(self):
        result = []
        delta = self.frequency
        d = self.start_date
        while d <= self.end_date:
            result.append(d)
            d += delta
        return np.array(result)

    @counter
    def _load_data(self, i):
        data = self.backend.read(i)
        self.backend._check_data(data)
        return data

    def check(self, i=None):
        if i is not None:
            dict_of_sets = defaultdict(set)
            for key in self._load_data(i).keys():
                kind, group = key.split(":")
                dict_of_sets[group].add(kind)
            for group, s in dict_of_sets.items():
                assert s == {"latitudes", "longitudes", "timedeltas", "metadata", "data"}, f"Invalid keys {s}"

    def tree(self):
        return Node(self, [], path=self.path)


class Record(Mapping):
    """A record corresponds to a single time step in a record dataset."""

    def __init__(self, dataset: RecordsDataset, n: int):
        """A record corresponds to a single time step in a record dataset.
        n : int, the index of the time step in the dataset.
        dataset : RecordsDataset, the dataset this record belongs to.
        """
        self.dataset = dataset
        self.n = n

    def __repr__(self):
        d = {group: "<not-loaded>" for group in self.dataset.groups}
        return str(d)

    def items(self):
        return self._payload.items()

    def __iter__(self):
        return iter(self.groups)

    def __len__(self):
        return len(self.groups)

    def __contains__(self, group):
        return group in self.groups

    @property
    def name_to_index(self):
        return self.dataset.name_to_index

    @cached_property
    def _payload(self) -> dict:
        payload = self.dataset._load_data(self.n)
        for k in payload.keys():
            assert len(k.split(":")) == 2, f"Invalid key {k}"
        return payload

    @cached_property
    def groups(self) -> list[str]:
        return self.dataset.groups

    def __getitem__(self, group):
        k = f"data:{group}"
        if k not in self._payload:
            raise KeyError(f"Group {group} not found in record {self.n}. Available groups are {self.groups}")
        return self._payload[k]

    def _get_aux(self, name):
        try:
            return {k: self._payload[name + ":" + k] for k in self.groups}
        except KeyError as e:
            e.add_note(f"Available keys are {self._payload.keys()}")
            raise

    @property
    def latitudes(self):
        return self._get_aux("latitudes")

    @property
    def longitudes(self):
        return self._get_aux("longitudes")

    @property
    def timedeltas(self):
        return self._get_aux("timedeltas")

    @property
    def statistics(self):
        return self.dataset.statistics

    def as_dict(self) -> dict:
        """Returns the record as a dictionary with group names as keys.

        Returns
        -------
        dict
            Dictionary mapping group names to their data.
        """
        return {group: self[group] for group in self.groups}


class Tabular:
    """A RecordsDataset for a single group, similar to a fields dataset, but allowing different shapes for each date."""

    def __init__(self, dataset, name):
        self.dataset = dataset
        self.name = name

    @property
    def group(self):
        return self.name

    def __getitem__(self, i):
        return self.__get(i, "data")

    def __get(self, i, k):
        payload = self.dataset._load_data(i)
        try:
            return payload[k + ":" + self.name]
        except KeyError:
            print(f"KeyError to retrieve {self.name} available groups are", payload.keys())
            raise

    @property
    def variables(self):
        return self.dataset.variables[self.name]

    @property
    def name_to_index(self):
        return self.dataset.name_to_index[self.name]

    @property
    def statistics(self):
        return self.dataset.statistics[self.name]<|MERGE_RESOLUTION|>--- conflicted
+++ resolved
@@ -146,7 +146,7 @@
         if frequency:
             frequency = frequency_to_timedelta(frequency)
             if self.frequency.total_seconds() % frequency.total_seconds() == 0:
-                return IncreaseFrequency(self, frequency)
+                return self  # IncreaseFrequency(self, frequency)
             elif frequency.total_seconds() % self.frequency.total_seconds() == 0:
                 raise NotImplementedError("Decreasing frequency not implemented yet")
                 # return DecreaseFrequency(self, frequency)
@@ -394,233 +394,6 @@
     return False
 
 
-<<<<<<< HEAD
-def window_from_str(txt):
-    """Parses a window string of the form '(-6h, 0h]' and returns a WindowsSpec object."""
-    if txt.startswith("["):
-        include_start = True
-    elif txt.startswith("("):
-        include_start = False
-    else:
-        raise ValueError(f"Invalid window {txt}, must start with '(' or '['")
-    txt = txt[1:]
-
-    if txt.endswith("]"):
-        include_end = True
-    elif txt.endswith(")"):
-        include_end = False
-    else:
-        raise ValueError(f"Invalid window {txt}, must end with ')' or ']'")
-    txt = txt[:-1]
-
-    txt = txt.strip()
-    if ";" in txt:
-        txt = txt.replace(";", ",")
-    lst = txt.split(",")
-    if len(lst) != 2:
-        raise ValueError(
-            f"Invalid window {txt}, must be of the form '(start, end)' or '[start, end]' or '[start, end)' or '(start, end]'"
-        )
-    start, end = lst
-    start = start.strip()
-    end = end.strip()
-
-    def _to_timedelta(t):
-        # This part should go into utils
-        from anemoi.utils.dates import as_timedelta
-
-        if t.startswith(" ") or t.endswith(" "):
-            t = t.strip()
-        if t.startswith("-"):
-            return -as_timedelta(t[1:])
-        if t.startswith("+"):
-            return as_timedelta(t[1:])
-        # end of : This part should go into utils
-        return as_timedelta(t)
-
-    start = _to_timedelta(start)
-    end = _to_timedelta(end)
-    return WindowsSpec(
-        start=start,
-        end=end,
-        include_start=include_start,
-        include_end=include_end,
-    )
-
-
-class AbsoluteWindow:
-    # not used but expected to be useful when building datasets. And used in tests
-    def __init__(self, start, end, include_start=True, include_end=True):
-        assert isinstance(start, datetime.datetime), f"start must be a datetime.datetime, got {type(start)}"
-        assert isinstance(end, datetime.datetime), f"end must be a datetime.datetime, got {type(end)}"
-        assert isinstance(include_start, bool), f"include_start must be a bool, got {type(include_start)}"
-        assert isinstance(include_end, bool), f"include_end must be a bool, got {type(include_end)}"
-        if start >= end:
-            raise ValueError(f"start {start} must be less than end {end}")
-        self.start = start
-        self.end = end
-        self.include_start = include_start
-        self.include_end = include_end
-
-    def __repr__(self):
-        return f"{'[' if self.include_start else '('}{self.start.isoformat()},{self.end.isoformat()}{']' if self.include_end else ')'}"
-
-
-class WindowsSpec:
-    # A window specified by relative timedeltas, such as (-6h, 0h]
-    #
-    # the term "WindowSpec" is used here to avoid confusion between
-    #       - a relative window, such as (-6h, 0h] which this class represents (WindowsSpec)
-    #       - an actual time interval, such as [2023-01-01 00:00, 2023-01-01 06:00] which is an (AbsoluteWindow)
-    #
-    # but is is more confusing, it should be renamed as Window.
-
-    def __init__(self, *, start, end, include_start=False, include_end=True):
-        assert isinstance(start, (str, datetime.timedelta)), f"start must be a str or timedelta, got {type(start)}"
-        assert isinstance(end, (str, datetime.timedelta)), f"end must be a str or timedelta, got {type(end)}"
-        assert isinstance(include_start, bool), f"include_start must be a bool, got {type(include_start)}"
-        assert isinstance(include_end, bool), f"include_end must be a bool, got {type(include_end)}"
-        assert include_start in (True, False), f"Invalid include_start {include_start}"  # None is not allowed
-        assert include_end in (True, False), f"Invalid include_end {include_end}"  # None is not allowed
-        if start >= end:
-            raise ValueError(f"start {start} must be less than end {end}")
-        self.start = start
-        self.end = end
-        self.include_start = include_start
-        self.include_end = include_end
-
-        self._start_np = _to_numpy_timedelta(start)
-        self._end_np = _to_numpy_timedelta(end)
-
-    def to_absolute_window(self, date):
-        """Convert the window to an absolute window based on a date."""
-        # not used but expected to be useful when building datasets. And used in tests
-        assert isinstance(date, datetime.datetime), f"date must be a datetime.datetime, got {type(date)}"
-        start = date + self.start
-        end = date + self.end
-        return AbsoluteWindow(start=start, end=end, include_start=self.include_start, include_end=self.include_end)
-
-    def __repr__(self):
-        first = "[" if self.include_start else "("
-        last = "]" if self.include_end else ")"
-
-        def _frequency_to_string(t):
-            if t < datetime.timedelta(0):
-                return f"-{frequency_to_string(-t)}"
-            elif t == datetime.timedelta(0):
-                return "0"
-            return frequency_to_string(t)
-
-        return f"{first}{_frequency_to_string(self.start)},{_frequency_to_string(self.end)}{last}"
-
-    def compute_mask(self, timedeltas):
-        """Returns a boolean numpy array of the same shape as timedeltas."""
-
-        assert timedeltas.dtype == "timedelta64[s]", f"expecting np.timedelta64[s], got {timedeltas.dtype}"
-        if self.include_start:
-            lower_mask = timedeltas >= self._start_np
-        else:
-            lower_mask = timedeltas > self._start_np
-
-        if self.include_end:
-            upper_mask = timedeltas <= self._end_np
-        else:
-            upper_mask = timedeltas < self._end_np
-
-        return lower_mask & upper_mask
-
-    def starts_before(self, my_dates, other_dates, other_window):
-        # apply this window to my_dates[0] and the other_window to other_dates[0]
-        # return True if this window starts before the other window
-
-        assert my_dates.dtype == "datetime64[s]", f"expecting np.datetime64[s], got {my_dates.dtype}"
-        assert other_dates.dtype == "datetime64[s]", f"expecting np.datetime64[s], got {other_dates.dtype}"
-        assert isinstance(other_window, WindowsSpec), f"other_window must be a WindowsSpec, got {type(other_window)}"
-
-        my_start = my_dates[0] + self._start_np
-        other_start = other_dates[0] + other_window._start_np
-
-        if my_start == other_start:
-            return (not other_window.include_start) or self.include_start
-        return my_start <= other_start
-
-    def ends_after(self, my_dates, other_dates, other_window):
-        # same as starts_before
-        assert my_dates.dtype == "datetime64[s]", f"expecting np.datetime64[s], got {my_dates.dtype}"
-        assert other_dates.dtype == "datetime64[s]", f"expecting np.datetime64[s], got {other_dates.dtype}"
-        assert isinstance(other_window, WindowsSpec), f"other_window must be a WindowsSpec, got {type(other_window)}"
-
-        my_end = my_dates[-1] + self._end_np
-        other_end = other_dates[-1] + other_window._end_np
-
-        if my_end == other_end:
-            print(".", (not other_window.include_end) or self.include_end)
-            return (not other_window.include_end) or self.include_end
-        print(my_end >= other_end)
-        return my_end >= other_end
-
-
-class IncreaseFrequency(RecordsForward):
-    # change the frequency of a records dataset by splitting the windows to fit the new frequency
-    def __init__(self, dataset, frequency):
-        super().__init__(dataset)
-        self.dataset = dataset
-        self._frequency = frequency_to_timedelta(frequency)
-        self.reason = {"frequency": frequency}
-
-        self._n = self.dataset.frequency / self._frequency
-        if int(self._n) != self._n:
-            raise ValueError(f"Cannot split frequency {self.dataset.frequency} to {frequency}, not a multiple")
-        self._n = int(self._n)
-
-        # self.missing = []
-        # for i in self.dataset.missing:
-        #     for j in range(self._n):
-        #         self.missing.append(i * self._n + j)
-        # self.missing = sorted(self.missing)
-
-    def __len__(self):
-        return len(self.dataset) * self._n
-
-    @property
-    def frequency(self):
-        return self._frequency
-
-    def _load_data(self, i):
-        j = i // self._n
-        k = i % self._n
-
-        too_much_data = self.dataset._load_data(j)
-
-        out = {}
-        for group in self.groups:
-            timedeltas = too_much_data[f"timedeltas:{group}"]
-            if timedeltas.dtype != "timedelta64[s]":
-                raise ValueError(f"Wrong type for {group}")
-
-            start_delta = k * self.frequency
-            end_delta = (k + 1) * self.frequency
-            start_delta = _to_numpy_timedelta(start_delta)
-            end_delta = _to_numpy_timedelta(end_delta)
-            assert isinstance(start_delta, np.timedelta64), (type(start_delta), start_delta)
-            assert isinstance(timedeltas[0], np.timedelta64), type(timedeltas[0])
-
-            mask = (timedeltas >= start_delta) & (timedeltas < end_delta)
-
-            out[f"data:{group}"] = too_much_data[f"data:{group}"][..., mask]
-            out[f"latitudes:{group}"] = too_much_data[f"latitudes:{group}"][..., mask]
-            out[f"longitudes:{group}"] = too_much_data[f"longitudes:{group}"][..., mask]
-            out[f"timedeltas:{group}"] = too_much_data[f"timedeltas:{group}"][..., mask]
-            out[f"metadata:{group}"] = too_much_data[f"metadata:{group}"]
-
-        return out
-
-    def tree(self):
-        return Node(self, [self.dataset.tree()], **self.reason)
-
-
-=======
->>>>>>> 8be0cb51
 class Rewindowed(RecordsForward):
     # change the window of a records dataset
     # similar to changing the frequency of a dataset
