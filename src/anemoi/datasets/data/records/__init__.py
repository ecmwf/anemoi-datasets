--- conflicted
+++ resolved
@@ -241,12 +241,8 @@
         out[f"longitudes:{self._name}"] = self.forward.longitudes
         out[f"timedeltas:{self._name}"] = np.zeros(data.shape[-1], dtype="timedelta64[s]")  # + _to_numpy_date(
         #    self.forward.dates[i]
-<<<<<<< HEAD
-        #)
+        # )
         out[f"metadata:{self._name}"] = self.forward.metadata()
-=======
-        # )
->>>>>>> c10ea855
         return out
 
     @property
