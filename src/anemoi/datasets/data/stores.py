# (C) Copyright 2024 Anemoi contributors.
#
# This software is licensed under the terms of the Apache Licence Version 2.0
# which can be obtained at http://www.apache.org/licenses/LICENSE-2.0.
#
# In applying this licence, ECMWF does not waive the privileges and immunities
# granted to it by virtue of its status as an intergovernmental organisation
# nor does it submit to any jurisdiction.


import datetime
import logging
import os
import tempfile
from functools import cached_property
from typing import Any
from urllib.parse import urlparse

import numpy as np
import zarr
from anemoi.utils.dates import frequency_to_timedelta
from numpy.typing import NDArray

from . import MissingDateError
from .dataset import Dataset
from .dataset import FullIndex
from .dataset import Shape
from .dataset import TupleIndex
from .debug import DEBUG_ZARR_LOADING
from .debug import Node
from .debug import Source
from .debug import debug_indexing
from .indexing import expand_list_indexing
from .misc import load_config

LOG = logging.getLogger(__name__)


class S3Store(zarr.storage.ObjectStore):
    """We use our class to manage per bucket credentials"""

    def __init__(self, url):

        import boto3
        from anemoi.utils.remote.s3 import s3_options
        from obstore.auth.boto3 import Boto3CredentialProvider
        from obstore.store import from_url

        options = s3_options(url)

        credential_provider = Boto3CredentialProvider(
            session=boto3.session.Session(
                aws_access_key_id=options["aws_access_key_id"],
                aws_secret_access_key=options["aws_secret_access_key"],
            ),
        )

        objectstore = from_url(
            url,
            credential_provider=credential_provider,
            endpoint=options["endpoint_url"],
        )

        super().__init__(objectstore, read_only=True)

<<<<<<< HEAD

class HTTPStore(zarr.storage.ObjectStore):

    def __init__(self, url):

        from obstore.store import from_url

        objectstore = from_url(url)
=======
    def __init__(self, url: str) -> None:
        """Initialize the S3Store with a URL."""

        self.url = url

    def __getitem__(self, key: str) -> bytes:
        """Retrieve an item from the store."""
        from anemoi.utils.remote.s3 import get_object

        try:
            return get_object(os.path.join(self.url, key))
        except FileNotFoundError:
            raise KeyError(key)

>>>>>>> 5f2973fb

        super().__init__(objectstore, read_only=True)


DebugStore = zarr.storage.LoggingStore


def name_to_zarr_store(path_or_url: str) -> Any:
    """Convert a path or URL to a zarr store."""
    store = path_or_url

    if store.startswith("s3://"):
        return S3Store(store)

    if store.startswith("http://") or store.startswith("https://"):

        if store.endswith(".zip"):
            import multiurl

            parsed = urlparse(store)

            # Zarr cannot handle zip files over HTTP
            tmpdir = tempfile.gettempdir()
            name = os.path.basename(parsed.path)
            path = os.path.join(tmpdir, name)
            LOG.warning("Zarr does not support zip files over HTTP, downloading to %s", path)
            if os.path.exists(path):
                LOG.warning("File %s already exists, reusing it", path)
                return name_to_zarr_store(path)

            LOG.warning("Downloading %s", store)

            multiurl.download(store, path + ".tmp")
            os.rename(path + ".tmp", path)
            return name_to_zarr_store(path)

        return HTTPStore(store)

    return store


def open_zarr(path: str, dont_fail: bool = False, cache: int = None) -> zarr.Group:
    """Open a zarr store from a path."""
    try:
        store = name_to_zarr_store(path)

        if DEBUG_ZARR_LOADING:
            if isinstance(store, str):
                import os

                if not os.path.isdir(store):
                    raise NotImplementedError(
                        "DEBUG_ZARR_LOADING is only implemented for DirectoryStore. "
                        "Please disable it for other backends."
                    )
                store = zarr.storage.DirectoryStore(store)
            store = DebugStore(store)

        if cache is not None:
            store = zarr.LRUStoreCache(store, max_size=cache)

        return zarr.open(store, mode="r")
    except FileNotFoundError:
        if not dont_fail:
            raise FileNotFoundError(f"Zarr store not found: {path}")


class Zarr(Dataset):
    """A zarr dataset."""

    def __init__(self, path: str | zarr.Group) -> None:
        """Initialize the Zarr dataset with a path or zarr group."""
        if isinstance(path, zarr.Group):
            self.was_zarr = True
            self.path = str(id(path))
            self.z = path
        else:
            self.was_zarr = False
            self.path = str(path)
            self.z = open_zarr(self.path)

        # This seems to speed up the reading of the data a lot
        self.data = self.z["data"]
        self._missing = set()

    @property
    def missing(self) -> set[int]:
        """Return the missing dates of the dataset."""
        return self._missing

    @classmethod
    def from_name(cls, name: str) -> "Zarr":
        """Create a Zarr dataset from a name."""
        if name.endswith(".zip") or name.endswith(".zarr"):
            return Zarr(name)
        return Zarr(zarr_lookup(name))

    def __len__(self) -> int:
        """Return the length of the dataset."""
        return self.data.shape[0]

    @debug_indexing
    @expand_list_indexing
    def __getitem__(self, n: FullIndex) -> NDArray[Any]:
        """Retrieve an item from the dataset."""
        return self.data[n]

    def _unwind(self, index: int | slice | list | tuple, rest: list, shape: tuple, axis: int, axes: list) -> iter:
        """Unwind the index for multi-dimensional indexing."""
        if not isinstance(index, (int, slice, list, tuple)):
            try:
                # NumPy arrays, TensorFlow tensors, etc.
                index = tuple(index.tolist())
                assert not isinstance(index, bool), "Mask not supported"
            except AttributeError:
                pass

        if isinstance(index, (list, tuple)):
            axes.append(axis)  # Dimension of the concatenation
            for i in index:
                yield from self._unwind((slice(i, i + 1),), rest, shape, axis, axes)
            return

        if len(rest) == 0:
            yield (index,)
            return

        for n in self._unwind(rest[0], rest[1:], shape, axis + 1, axes):
            yield (index,) + n

    @cached_property
    def chunks(self) -> TupleIndex:
        """Return the chunks of the dataset."""
        return self.data.chunks

    @cached_property
    def shape(self) -> Shape:
        """Return the shape of the dataset."""
        return self.data.shape

    @cached_property
    def dtype(self) -> np.dtype:
        """Return the data type of the dataset."""
        return self.data.dtype

    @cached_property
    def dates(self) -> NDArray[np.datetime64]:
        """Return the dates of the dataset."""
        return self.z["dates"][:]  # Convert to numpy

    @property
    def latitudes(self) -> NDArray[Any]:
        """Return the latitudes of the dataset."""
        return self.z["latitudes"][:]

    @property
    def longitudes(self) -> NDArray[Any]:
        """Return the longitudes of the dataset."""
        return self.z["longitudes"][:]

    @property
    def statistics(self) -> dict[str, NDArray[Any]]:
        """Return the statistics of the dataset."""
        return dict(
            mean=self.z["mean"][:],
            stdev=self.z["stdev"][:],
            maximum=self.z["maximum"][:],
            minimum=self.z["minimum"][:],
        )

    def statistics_tendencies(self, delta: datetime.timedelta | None = None) -> dict[str, NDArray[Any]]:
        """Return the statistical tendencies of the dataset."""
        if delta is None:
            delta = self.frequency
        if isinstance(delta, int):
            delta = f"{delta}h"
        from anemoi.utils.dates import frequency_to_string
        from anemoi.utils.dates import frequency_to_timedelta

        delta = frequency_to_timedelta(delta)
        delta = frequency_to_string(delta)

        def func(k: str) -> str:
            return f"statistics_tendencies_{delta}_{k}"

        return dict(
            mean=self.z[func("mean")][:],
            stdev=self.z[func("stdev")][:],
            maximum=self.z[func("maximum")][:],
            minimum=self.z[func("minimum")][:],
        )

    @property
    def resolution(self) -> str:
        """Return the resolution of the dataset."""
        return self.z.attrs["resolution"]

    @property
    def field_shape(self) -> tuple:
        """Return the field shape of the dataset."""
        try:
            return tuple(self.z.attrs["field_shape"])
        except KeyError:
            LOG.warning("No 'field_shape' in %r, assuming 1D fields", self)
            return (self.shape[-1],)

    @property
    def frequency(self) -> datetime.timedelta:
        """Return the frequency of the dataset."""
        try:
            return frequency_to_timedelta(self.z.attrs["frequency"])
        except KeyError:
            LOG.warning("No 'frequency' in %r, computing from 'dates'", self)
        dates = self.dates
        return dates[1].astype(object) - dates[0].astype(object)

    @property
    def name_to_index(self) -> dict[str, int]:
        """Return the name to index mapping of the dataset."""
        if "variables" in self.z.attrs:
            return {n: i for i, n in enumerate(self.z.attrs["variables"])}
        return self.z.attrs["name_to_index"]

    @property
    def variables(self) -> list[str]:
        """Return the variables of the dataset."""
        return [
            k
            for k, v in sorted(
                self.name_to_index.items(),
                key=lambda x: x[1],
            )
        ]

    @cached_property
    def constant_fields(self) -> list[str]:
        """Return the constant fields of the dataset."""
        result = self.z.attrs.get("constant_fields")
        if result is None:
            LOG.warning("No 'constant_fields' attribute in %r, computing them", self)
        return self.computed_constant_fields()

    @property
    def variables_metadata(self) -> dict[str, Any]:
        """Return the metadata of the variables."""
        return self.z.attrs.get("variables_metadata", {})

    def __repr__(self) -> str:
        """Return the string representation of the dataset."""
        return self.path

    def end_of_statistics_date(self) -> np.datetime64:
        """Return the end date of the statistics."""
        return self.dates[-1]

    def metadata_specific(self, **kwargs: Any) -> dict[str, Any]:
        """Return the specific metadata of the dataset."""
        return super().metadata_specific(
            attrs=dict(self.z.attrs),
            chunks=self.chunks,
            dtype=str(self.dtype),
            path=self.path,
        )

    def source(self, index: int) -> Source:
        """Return the source of the dataset."""
        return Source(self, index, info=self.path)

    def mutate(self) -> Dataset:
        """Mutate the dataset if it has missing dates."""
        if len(self.z.attrs.get("missing_dates", [])):
            LOG.warning(f"Dataset {self} has missing dates")
            return ZarrWithMissingDates(self.z if self.was_zarr else self.path)
        return self

    def tree(self) -> Node:
        """Return the tree representation of the dataset."""
        return Node(self, [], path=self.path)

    def get_dataset_names(self, names: set[str]) -> None:
        """Get the names of the datasets."""
        name, _ = os.path.splitext(os.path.basename(self.path))
        names.add(name)

    def collect_supporting_arrays(self, collected: set, *path: str) -> None:
        """Collect supporting arrays."""
        pass

    def collect_input_sources(self, collected: set) -> None:
        """Collect input sources."""
        pass


class ZarrWithMissingDates(Zarr):
    """A zarr dataset with missing dates."""

    def __init__(self, path: str | zarr.Group) -> None:
        """Initialize the ZarrWithMissingDates dataset with a path or zarr group."""
        super().__init__(path)

        missing_dates = self.z.attrs.get("missing_dates", [])
        missing_dates = {np.datetime64(x, "s") for x in missing_dates}
        self.missing_to_dates = {i: d for i, d in enumerate(self.dates) if d in missing_dates}
        self._missing = set(self.missing_to_dates)

    @property
    def missing(self) -> set[int]:
        """Return the missing dates of the dataset."""
        return self._missing

    def mutate(self) -> Dataset:
        """Mutate the dataset."""
        return self

    @debug_indexing
    @expand_list_indexing
    def __getitem__(self, n: FullIndex) -> NDArray[Any]:
        """Retrieve an item from the dataset."""
        if isinstance(n, int):
            if n in self.missing:
                self._report_missing(n)
            return self.data[n]

        if isinstance(n, slice):
            common = set(range(*n.indices(len(self)))) & self.missing
            if common:
                self._report_missing(list(common)[0])
            return self.data[n]

        if isinstance(n, tuple):
            first = n[0]
            if isinstance(first, int):
                if first in self.missing:
                    self._report_missing(first)
                return self.data[n]

            if isinstance(first, slice):
                common = set(range(*first.indices(len(self)))) & self.missing
                if common:
                    self._report_missing(list(common)[0])
                return self.data[n]

            if isinstance(first, (list, tuple)):
                common = set(first) & self.missing
                if common:
                    self._report_missing(list(common)[0])
                return self.data[n]

            raise TypeError(f"Unsupported index {n} {type(n)}, {first} {type(first)}")

        raise TypeError(f"Unsupported index {n} {type(n)}")

    def _report_missing(self, n: int) -> None:
        """Report a missing date."""
        raise MissingDateError(f"Date {self.missing_to_dates[n]} is missing (index={n})")

    def tree(self) -> Node:
        """Return the tree representation of the dataset."""
        return Node(self, [], path=self.path, missing=sorted(self.missing))

    @property
    def label(self) -> str:
        """Return the label of the dataset."""
        return "zarr*"


QUIET = set()


def zarr_lookup(name: str, fail: bool = True) -> str | None:
    """Look up a zarr dataset by name."""

    config = load_config()["datasets"]
    use_search_path_not_found = config.get("use_search_path_not_found", False)

    if name.endswith(".zarr/"):
        LOG.warning("Removing trailing slash from path: %s", name)
        name = name[:-1]

    if name.endswith(".zarr") or name.endswith(".zip"):

        if os.path.exists(name):
            return name

        if not use_search_path_not_found:
            # There will be an error triggered by the open_zarr
            return name

        LOG.warning("File %s not found, trying to search in the search path", name)
        name = os.path.splitext(os.path.basename(name))[0]

    if name in config["named"]:
        if name not in QUIET:
            LOG.info("Opening `%s` as `%s`", name, config["named"][name])
            QUIET.add(name)
        return str(config["named"][name])

    tried = []
    for location in config["path"]:
        if not location.endswith("/"):
            location += "/"
        full = location + name + ".zarr"
        tried.append(full)
        try:
            z = open_zarr(full, dont_fail=True)
            if z is not None:
                # Cache for next time
                config["named"][name] = full
                if name not in QUIET:
                    LOG.info("Opening `%s` as `%s`", name, full)
                    QUIET.add(name)
                return full
        except FileNotFoundError:
            pass

    if fail:
        raise ValueError(f"Cannot find a dataset that matched '{name}'. Tried: {tried}")

    return None<|MERGE_RESOLUTION|>--- conflicted
+++ resolved
@@ -63,16 +63,6 @@
 
         super().__init__(objectstore, read_only=True)
 
-<<<<<<< HEAD
-
-class HTTPStore(zarr.storage.ObjectStore):
-
-    def __init__(self, url):
-
-        from obstore.store import from_url
-
-        objectstore = from_url(url)
-=======
     def __init__(self, url: str) -> None:
         """Initialize the S3Store with a URL."""
 
@@ -87,7 +77,6 @@
         except FileNotFoundError:
             raise KeyError(key)
 
->>>>>>> 5f2973fb
 
         super().__init__(objectstore, read_only=True)
 
