# (C) Copyright 2024 Anemoi contributors.
#
# This software is licensed under the terms of the Apache Licence Version 2.0
# which can be obtained at http://www.apache.org/licenses/LICENSE-2.0.
#
# In applying this licence, ECMWF does not waive the privileges and immunities
# granted to it by virtue of its status as an intergovernmental organisation
# nor does it submit to any jurisdiction.


import datetime
import logging
import os
import tempfile
from functools import cached_property
from typing import Any
from urllib.parse import urlparse

import numpy as np
import zarr
from anemoi.utils.dates import frequency_to_timedelta
from numpy.typing import NDArray

from ..zarr_versions import zarr_2_or_3
from . import MissingDateError
from .dataset import Dataset
from .dataset import FullIndex
from .dataset import Shape
from .dataset import TupleIndex
from .debug import DEBUG_ZARR_LOADING
from .debug import Node
from .debug import Source
from .debug import debug_indexing
from .indexing import expand_list_indexing
from .misc import load_config

LOG = logging.getLogger(__name__)


<<<<<<< HEAD
def name_to_zarr_store(path_or_url: str) -> Any:
=======
class ReadOnlyStore(zarr.storage.BaseStore):
    """A base class for read-only stores."""

    def __delitem__(self, key: str) -> None:
        """Prevent deletion of items."""
        raise NotImplementedError()

    def __setitem__(self, key: str, value: bytes) -> None:
        """Prevent setting of items."""
        raise NotImplementedError()

    def __len__(self) -> int:
        """Return the number of items in the store."""
        raise NotImplementedError()

    def __iter__(self) -> iter:
        """Return an iterator over the store."""
        raise NotImplementedError()


class HTTPStore(ReadOnlyStore):
    """A read-only store for HTTP(S) resources."""

    def __init__(self, url: str) -> None:
        """Initialize the HTTPStore with a URL."""
        self.url = url

    def __getitem__(self, key: str) -> bytes:
        """Retrieve an item from the store."""
        import requests

        r = requests.get(self.url + "/" + key)

        if r.status_code == 404:
            raise KeyError(key)

        r.raise_for_status()
        return r.content


class S3Store(ReadOnlyStore):
    """A read-only store for S3 resources."""

    """We write our own S3Store because the one used by zarr (s3fs)
    does not play well with fork(). We also get to control the s3 client
    options using the anemoi configs.
    """

    def __init__(self, url: str, region: str | None = None) -> None:
        """Initialize the S3Store with a URL and optional region."""
        from anemoi.utils.remote.s3 import s3_client

        _, _, self.bucket, self.key = url.split("/", 3)
        self.s3 = s3_client(self.bucket, region=region)

    def __getitem__(self, key: str) -> bytes:
        """Retrieve an item from the store."""
        try:
            response = self.s3.get_object(Bucket=self.bucket, Key=self.key + "/" + key)
        except self.s3.exceptions.NoSuchKey:
            raise KeyError(key)

        return response["Body"].read()


class DebugStore(ReadOnlyStore):
    """A store to debug the zarr loading."""

    def __init__(self, store: ReadOnlyStore) -> None:
        """Initialize the DebugStore with another store."""
        assert not isinstance(store, DebugStore)
        self.store = store

    def __getitem__(self, key: str) -> bytes:
        """Retrieve an item from the store and print debug information."""
        # print()
        print("GET", key, self)
        # traceback.print_stack(file=sys.stdout)
        return self.store[key]

    def __len__(self) -> int:
        """Return the number of items in the store."""
        return len(self.store)

    def __iter__(self) -> iter:
        """Return an iterator over the store."""
        warnings.warn("DebugStore: iterating over the store")
        return iter(self.store)

    def __contains__(self, key: str) -> bool:
        """Check if the store contains a key."""
        return key in self.store


def name_to_zarr_store(path_or_url: str) -> ReadOnlyStore:
>>>>>>> 3541a1f7
    """Convert a path or URL to a zarr store."""
    store = path_or_url

    if store.startswith("s3://"):
        return zarr_2_or_3.S3Store(store)

    if store.startswith("http://") or store.startswith("https://"):

        if store.endswith(".zip"):
            import multiurl

            parsed = urlparse(store)

            # Zarr cannot handle zip files over HTTP
            tmpdir = tempfile.gettempdir()
            name = os.path.basename(parsed.path)
            path = os.path.join(tmpdir, name)
            LOG.warning("Zarr does not support zip files over HTTP, downloading to %s", path)
            if os.path.exists(path):
                LOG.warning("File %s already exists, reusing it", path)
                return name_to_zarr_store(path)

            LOG.warning("Downloading %s", store)

            multiurl.download(store, path + ".tmp")
            os.rename(path + ".tmp", path)
            return name_to_zarr_store(path)

<<<<<<< HEAD
        bits = parsed.netloc.split(".")
        if len(bits) == 5 and (bits[1], bits[3], bits[4]) == ("s3", "amazonaws", "com"):
            s3_url = f"s3://{bits[0]}{parsed.path}"
            store = zarr_2_or_3.S3Store(s3_url, region=bits[2])
        else:
            store = zarr_2_or_3.HTTPStore(store)
=======
        return HTTPStore(store)
>>>>>>> 3541a1f7

    return store


def open_zarr(path: str, dont_fail: bool = False, cache: int = None) -> Any:
    """Open a zarr store from a path."""
    try:
        store = name_to_zarr_store(path)

        if DEBUG_ZARR_LOADING:
            if isinstance(store, str):
                import os

                if not os.path.isdir(store):
                    raise NotImplementedError(
                        "DEBUG_ZARR_LOADING is only implemented for DirectoryStore. "
                        "Please disable it for other backends."
                    )
                store = zarr_2_or_3.DirectoryStore(store)
            store = zarr_2_or_3.DebugStore(store)

        if cache is not None:
            store = zarr_2_or_3.LRUStoreCache(store, max_size=cache)

        return zarr.open(store, mode="r")

    except zarr_2_or_3.FileNotFoundException:
        if not dont_fail:
            raise FileNotFoundError(f"Zarr store not found: {path}")


class Zarr(Dataset):
    """A zarr dataset."""

<<<<<<< HEAD
    def __init__(self, path: Union[str, Any]) -> None:
=======
    def __init__(self, path: str | zarr.hierarchy.Group) -> None:
>>>>>>> 3541a1f7
        """Initialize the Zarr dataset with a path or zarr group."""
        if isinstance(path, zarr_2_or_3.Group):
            self.was_zarr = True
            self.path = str(id(path))
            self.z = path
        else:
            self.was_zarr = False
            self.path = str(path)
            self.z = open_zarr(self.path)

        # This seems to speed up the reading of the data a lot
        self.data = self.z["data"]
        self._missing = set()

    @property
    def missing(self) -> set[int]:
        """Return the missing dates of the dataset."""
        return self._missing

    @classmethod
    def from_name(cls, name: str) -> "Zarr":
        """Create a Zarr dataset from a name."""
        if name.endswith(".zip") or name.endswith(".zarr"):
            return Zarr(name)
        return Zarr(zarr_lookup(name))

    def __len__(self) -> int:
        """Return the length of the dataset."""
        return self.data.shape[0]

    @debug_indexing
    @expand_list_indexing
    def __getitem__(self, n: FullIndex) -> NDArray[Any]:
        """Retrieve an item from the dataset."""
        return self.data[n]

    def _unwind(self, index: int | slice | list | tuple, rest: list, shape: tuple, axis: int, axes: list) -> iter:
        """Unwind the index for multi-dimensional indexing."""
        if not isinstance(index, (int, slice, list, tuple)):
            try:
                # NumPy arrays, TensorFlow tensors, etc.
                index = tuple(index.tolist())
                assert not isinstance(index, bool), "Mask not supported"
            except AttributeError:
                pass

        if isinstance(index, (list, tuple)):
            axes.append(axis)  # Dimension of the concatenation
            for i in index:
                yield from self._unwind((slice(i, i + 1),), rest, shape, axis, axes)
            return

        if len(rest) == 0:
            yield (index,)
            return

        for n in self._unwind(rest[0], rest[1:], shape, axis + 1, axes):
            yield (index,) + n

    @cached_property
    def chunks(self) -> TupleIndex:
        """Return the chunks of the dataset."""
        return self.data.chunks

    @cached_property
    def shape(self) -> Shape:
        """Return the shape of the dataset."""
        return self.data.shape

    @cached_property
    def dtype(self) -> np.dtype:
        """Return the data type of the dataset."""
        return self.data.dtype

    @cached_property
    def dates(self) -> NDArray[np.datetime64]:
        """Return the dates of the dataset."""
        dates = self.z["dates"][:]
        if not dates.dtype == np.dtype("datetime64[s]"):
            # The datasets created with zarr3 will have the dates as int64 as long
            # as zarr3 does not support datetime64
            LOG.warning("Converting dates to 'datetime64[s]'")
            dates = dates.astype("datetime64[s]")
        return dates

    @property
    def latitudes(self) -> NDArray[Any]:
        """Return the latitudes of the dataset."""
        try:
            return self.z["latitudes"][:]
        except AttributeError:
            LOG.warning("No 'latitudes' in %r, trying 'latitude'", self)
            return self.z["latitude"][:]

    @property
    def longitudes(self) -> NDArray[Any]:
        """Return the longitudes of the dataset."""
        try:
            return self.z["longitudes"][:]
        except AttributeError:
            LOG.warning("No 'longitudes' in %r, trying 'longitude'", self)
            return self.z["longitude"][:]

    @property
    def statistics(self) -> dict[str, NDArray[Any]]:
        """Return the statistics of the dataset."""
        return dict(
            mean=self.z["mean"][:],
            stdev=self.z["stdev"][:],
            maximum=self.z["maximum"][:],
            minimum=self.z["minimum"][:],
        )

    def statistics_tendencies(self, delta: datetime.timedelta | None = None) -> dict[str, NDArray[Any]]:
        """Return the statistical tendencies of the dataset."""
        if delta is None:
            delta = self.frequency
        if isinstance(delta, int):
            delta = f"{delta}h"
        from anemoi.utils.dates import frequency_to_string
        from anemoi.utils.dates import frequency_to_timedelta

        delta = frequency_to_timedelta(delta)
        delta = frequency_to_string(delta)

        def func(k: str) -> str:
            return f"statistics_tendencies_{delta}_{k}"

        return dict(
            mean=self.z[func("mean")][:],
            stdev=self.z[func("stdev")][:],
            maximum=self.z[func("maximum")][:],
            minimum=self.z[func("minimum")][:],
        )

    @property
    def resolution(self) -> str:
        """Return the resolution of the dataset."""
        return self.z.attrs["resolution"]

    @property
    def field_shape(self) -> tuple:
        """Return the field shape of the dataset."""
        try:
            return tuple(self.z.attrs["field_shape"])
        except KeyError:
            LOG.warning("No 'field_shape' in %r, assuming 1D fields", self)
            return (self.shape[-1],)

    @property
    def frequency(self) -> datetime.timedelta:
        """Return the frequency of the dataset."""
        try:
            return frequency_to_timedelta(self.z.attrs["frequency"])
        except KeyError:
            LOG.warning("No 'frequency' in %r, computing from 'dates'", self)
        dates = self.dates
        return dates[1].astype(object) - dates[0].astype(object)

    @property
    def name_to_index(self) -> dict[str, int]:
        """Return the name to index mapping of the dataset."""
        if "variables" in self.z.attrs:
            return {n: i for i, n in enumerate(self.z.attrs["variables"])}
        return self.z.attrs["name_to_index"]

    @property
    def variables(self) -> list[str]:
        """Return the variables of the dataset."""
        return [
            k
            for k, v in sorted(
                self.name_to_index.items(),
                key=lambda x: x[1],
            )
        ]

    @cached_property
    def constant_fields(self) -> list[str]:
        """Return the constant fields of the dataset."""
        result = self.z.attrs.get("constant_fields")
        if result is None:
            LOG.warning("No 'constant_fields' attribute in %r, computing them", self)
        return self.computed_constant_fields()

    @property
    def variables_metadata(self) -> dict[str, Any]:
        """Return the metadata of the variables."""
        return self.z.attrs.get("variables_metadata", {})

    def __repr__(self) -> str:
        """Return the string representation of the dataset."""
        return self.path

    def end_of_statistics_date(self) -> np.datetime64:
        """Return the end date of the statistics."""
        return self.dates[-1]

    def metadata_specific(self, **kwargs: Any) -> dict[str, Any]:
        """Return the specific metadata of the dataset."""
        return super().metadata_specific(
            attrs=dict(self.z.attrs),
            chunks=self.chunks,
            dtype=str(self.dtype),
            path=self.path,
        )

    def source(self, index: int) -> Source:
        """Return the source of the dataset."""
        return Source(self, index, info=self.path)

    def mutate(self) -> Dataset:
        """Mutate the dataset if it has missing dates."""
        if len(self.z.attrs.get("missing_dates", [])):
            LOG.warning(f"Dataset {self} has missing dates")
            return ZarrWithMissingDates(self.z if self.was_zarr else self.path)
        return self

    def tree(self) -> Node:
        """Return the tree representation of the dataset."""
        return Node(self, [], path=self.path)

    def get_dataset_names(self, names: set[str]) -> None:
        """Get the names of the datasets."""
        name, _ = os.path.splitext(os.path.basename(self.path))
        names.add(name)

    def collect_supporting_arrays(self, collected: set, *path: str) -> None:
        """Collect supporting arrays."""
        pass

    def collect_input_sources(self, collected: set) -> None:
        """Collect input sources."""
        pass


class ZarrWithMissingDates(Zarr):
    """A zarr dataset with missing dates."""

<<<<<<< HEAD
    def __init__(self, path: Union[str, Any]) -> None:
=======
    def __init__(self, path: str | zarr.hierarchy.Group) -> None:
>>>>>>> 3541a1f7
        """Initialize the ZarrWithMissingDates dataset with a path or zarr group."""
        super().__init__(path)

        missing_dates = self.z.attrs.get("missing_dates", [])
        missing_dates = {np.datetime64(x, "s") for x in missing_dates}
        self.missing_to_dates = {i: d for i, d in enumerate(self.dates) if d in missing_dates}
        self._missing = set(self.missing_to_dates)

    @property
    def missing(self) -> set[int]:
        """Return the missing dates of the dataset."""
        return self._missing

    def mutate(self) -> Dataset:
        """Mutate the dataset."""
        return self

    @debug_indexing
    @expand_list_indexing
    def __getitem__(self, n: FullIndex) -> NDArray[Any]:
        """Retrieve an item from the dataset."""
        if isinstance(n, int):
            if n in self.missing:
                self._report_missing(n)
            return self.data[n]

        if isinstance(n, slice):
            common = set(range(*n.indices(len(self)))) & self.missing
            if common:
                self._report_missing(list(common)[0])
            return self.data[n]

        if isinstance(n, tuple):
            first = n[0]
            if isinstance(first, int):
                if first in self.missing:
                    self._report_missing(first)
                return self.data[n]

            if isinstance(first, slice):
                common = set(range(*first.indices(len(self)))) & self.missing
                if common:
                    self._report_missing(list(common)[0])
                return self.data[n]

            if isinstance(first, (list, tuple)):
                common = set(first) & self.missing
                if common:
                    self._report_missing(list(common)[0])
                return self.data[n]

            raise TypeError(f"Unsupported index {n} {type(n)}, {first} {type(first)}")

        raise TypeError(f"Unsupported index {n} {type(n)}")

    def _report_missing(self, n: int) -> None:
        """Report a missing date."""
        raise MissingDateError(f"Date {self.missing_to_dates[n]} is missing (index={n})")

    def tree(self) -> Node:
        """Return the tree representation of the dataset."""
        return Node(self, [], path=self.path, missing=sorted(self.missing))

    @property
    def label(self) -> str:
        """Return the label of the dataset."""
        return "zarr*"


QUIET = set()


def zarr_lookup(name: str, fail: bool = True) -> str | None:
    """Look up a zarr dataset by name."""

    config = load_config()["datasets"]
    use_search_path_not_found = config.get("use_search_path_not_found", False)

    if name.endswith(".zarr/"):
        LOG.warning("Removing trailing slash from path: %s", name)
        name = name[:-1]

    if name.endswith(".zarr") or name.endswith(".zip"):

        if os.path.exists(name):
            return name

        if not use_search_path_not_found:
            # There will be an error triggered by the open_zarr
            return name

        LOG.warning("File %s not found, trying to search in the search path", name)
        name = os.path.splitext(os.path.basename(name))[0]

    if name in config["named"]:
        if name not in QUIET:
            LOG.info("Opening `%s` as `%s`", name, config["named"][name])
            QUIET.add(name)
        return str(config["named"][name])

    tried = []
    for location in config["path"]:
        if not location.endswith("/"):
            location += "/"
        full = location + name + ".zarr"
        tried.append(full)
        try:
            z = open_zarr(full, dont_fail=True)
            if z is not None:
                # Cache for next time
                config["named"][name] = full
                if name not in QUIET:
                    LOG.info("Opening `%s` as `%s`", name, full)
                    QUIET.add(name)
                return full
        except zarr_2_or_3.FileNotFoundException:
            pass

    if fail:
        raise ValueError(f"Cannot find a dataset that matched '{name}'. Tried: {tried}")

    return None<|MERGE_RESOLUTION|>--- conflicted
+++ resolved
@@ -37,105 +37,7 @@
 LOG = logging.getLogger(__name__)
 
 
-<<<<<<< HEAD
 def name_to_zarr_store(path_or_url: str) -> Any:
-=======
-class ReadOnlyStore(zarr.storage.BaseStore):
-    """A base class for read-only stores."""
-
-    def __delitem__(self, key: str) -> None:
-        """Prevent deletion of items."""
-        raise NotImplementedError()
-
-    def __setitem__(self, key: str, value: bytes) -> None:
-        """Prevent setting of items."""
-        raise NotImplementedError()
-
-    def __len__(self) -> int:
-        """Return the number of items in the store."""
-        raise NotImplementedError()
-
-    def __iter__(self) -> iter:
-        """Return an iterator over the store."""
-        raise NotImplementedError()
-
-
-class HTTPStore(ReadOnlyStore):
-    """A read-only store for HTTP(S) resources."""
-
-    def __init__(self, url: str) -> None:
-        """Initialize the HTTPStore with a URL."""
-        self.url = url
-
-    def __getitem__(self, key: str) -> bytes:
-        """Retrieve an item from the store."""
-        import requests
-
-        r = requests.get(self.url + "/" + key)
-
-        if r.status_code == 404:
-            raise KeyError(key)
-
-        r.raise_for_status()
-        return r.content
-
-
-class S3Store(ReadOnlyStore):
-    """A read-only store for S3 resources."""
-
-    """We write our own S3Store because the one used by zarr (s3fs)
-    does not play well with fork(). We also get to control the s3 client
-    options using the anemoi configs.
-    """
-
-    def __init__(self, url: str, region: str | None = None) -> None:
-        """Initialize the S3Store with a URL and optional region."""
-        from anemoi.utils.remote.s3 import s3_client
-
-        _, _, self.bucket, self.key = url.split("/", 3)
-        self.s3 = s3_client(self.bucket, region=region)
-
-    def __getitem__(self, key: str) -> bytes:
-        """Retrieve an item from the store."""
-        try:
-            response = self.s3.get_object(Bucket=self.bucket, Key=self.key + "/" + key)
-        except self.s3.exceptions.NoSuchKey:
-            raise KeyError(key)
-
-        return response["Body"].read()
-
-
-class DebugStore(ReadOnlyStore):
-    """A store to debug the zarr loading."""
-
-    def __init__(self, store: ReadOnlyStore) -> None:
-        """Initialize the DebugStore with another store."""
-        assert not isinstance(store, DebugStore)
-        self.store = store
-
-    def __getitem__(self, key: str) -> bytes:
-        """Retrieve an item from the store and print debug information."""
-        # print()
-        print("GET", key, self)
-        # traceback.print_stack(file=sys.stdout)
-        return self.store[key]
-
-    def __len__(self) -> int:
-        """Return the number of items in the store."""
-        return len(self.store)
-
-    def __iter__(self) -> iter:
-        """Return an iterator over the store."""
-        warnings.warn("DebugStore: iterating over the store")
-        return iter(self.store)
-
-    def __contains__(self, key: str) -> bool:
-        """Check if the store contains a key."""
-        return key in self.store
-
-
-def name_to_zarr_store(path_or_url: str) -> ReadOnlyStore:
->>>>>>> 3541a1f7
     """Convert a path or URL to a zarr store."""
     store = path_or_url
 
@@ -164,16 +66,12 @@
             os.rename(path + ".tmp", path)
             return name_to_zarr_store(path)
 
-<<<<<<< HEAD
         bits = parsed.netloc.split(".")
         if len(bits) == 5 and (bits[1], bits[3], bits[4]) == ("s3", "amazonaws", "com"):
             s3_url = f"s3://{bits[0]}{parsed.path}"
             store = zarr_2_or_3.S3Store(s3_url, region=bits[2])
         else:
             store = zarr_2_or_3.HTTPStore(store)
-=======
-        return HTTPStore(store)
->>>>>>> 3541a1f7
 
     return store
 
@@ -208,11 +106,7 @@
 class Zarr(Dataset):
     """A zarr dataset."""
 
-<<<<<<< HEAD
-    def __init__(self, path: Union[str, Any]) -> None:
-=======
     def __init__(self, path: str | zarr.hierarchy.Group) -> None:
->>>>>>> 3541a1f7
         """Initialize the Zarr dataset with a path or zarr group."""
         if isinstance(path, zarr_2_or_3.Group):
             self.was_zarr = True
@@ -452,11 +346,7 @@
 class ZarrWithMissingDates(Zarr):
     """A zarr dataset with missing dates."""
 
-<<<<<<< HEAD
-    def __init__(self, path: Union[str, Any]) -> None:
-=======
     def __init__(self, path: str | zarr.hierarchy.Group) -> None:
->>>>>>> 3541a1f7
         """Initialize the ZarrWithMissingDates dataset with a path or zarr group."""
         super().__init__(path)
 
