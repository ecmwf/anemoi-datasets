# (C) Copyright 2024 Anemoi contributors.
#
# This software is licensed under the terms of the Apache Licence Version 2.0
# which can be obtained at http://www.apache.org/licenses/LICENSE-2.0.
#
# In applying this licence, ECMWF does not waive the privileges and immunities
# granted to it by virtue of its status as an intergovernmental organisation
# nor does it submit to any jurisdiction.


import datetime
import logging
import os
import tempfile
from functools import cached_property
from typing import Any
from typing import Dict
from typing import List
from typing import Optional
from typing import Set
from typing import Union
from urllib.parse import urlparse

import numpy as np
import zarr
from anemoi.utils.dates import frequency_to_timedelta
from numpy.typing import NDArray

from ..zarr_versions import zarr_2_or_3
from . import MissingDateError
from .dataset import Dataset
from .dataset import FullIndex
from .dataset import Shape
from .dataset import TupleIndex
from .debug import DEBUG_ZARR_LOADING
from .debug import Node
from .debug import Source
from .debug import debug_indexing
from .indexing import expand_list_indexing
from .misc import load_config

LOG = logging.getLogger(__name__)


def name_to_zarr_store(path_or_url: str) -> Any:
    """Convert a path or URL to a zarr store."""
    store = path_or_url

    if store.startswith("s3://"):
        return zarr_2_or_3.S3Store(store)

    if store.startswith("http://") or store.startswith("https://"):

        parsed = urlparse(store)

        if store.endswith(".zip"):
            import multiurl

            # Zarr cannot handle zip files over HTTP
            tmpdir = tempfile.gettempdir()
            name = os.path.basename(parsed.path)
            path = os.path.join(tmpdir, name)
            LOG.warning("Zarr does not support zip files over HTTP, downloading to %s", path)
            if os.path.exists(path):
                LOG.warning("File %s already exists, reusing it", path)
                return name_to_zarr_store(path)

            LOG.warning("Downloading %s", store)

            multiurl.download(store, path + ".tmp")
            os.rename(path + ".tmp", path)
            return name_to_zarr_store(path)

        bits = parsed.netloc.split(".")
        if len(bits) == 5 and (bits[1], bits[3], bits[4]) == ("s3", "amazonaws", "com"):
            s3_url = f"s3://{bits[0]}{parsed.path}"
<<<<<<< HEAD
            store = zarr_2_or_3.S3Store(s3_url, region=bits[2])
        elif store.startswith("https://planetarycomputer.microsoft.com/"):
            data_catalog_id = store.rsplit("/", 1)[-1]
            store = zarr_2_or_3.PlanetaryComputerStore(data_catalog_id).store
=======
            store = S3Store(s3_url, region=bits[2])
>>>>>>> deca4063
        else:
            store = zarr_2_or_3.HTTPStore(store)

    return store


def open_zarr(path: str, dont_fail: bool = False, cache: int = None) -> Any:
    """Open a zarr store from a path."""
    try:
        store = name_to_zarr_store(path)

        if DEBUG_ZARR_LOADING:
            if isinstance(store, str):
                import os

                if not os.path.isdir(store):
                    raise NotImplementedError(
                        "DEBUG_ZARR_LOADING is only implemented for DirectoryStore. "
                        "Please disable it for other backends."
                    )
                store = zarr_2_or_3.DirectoryStore(store)
            store = zarr_2_or_3.DebugStore(store)

        if cache is not None:
            store = zarr_2_or_3.LRUStoreCache(store, max_size=cache)

        return zarr.open(store, mode="r")

    except zarr_2_or_3.FileNotFoundException:
        if not dont_fail:
            raise FileNotFoundError(f"Zarr store not found: {path}")


class Zarr(Dataset):
    """A zarr dataset."""

    def __init__(self, path: Union[str, Any]) -> None:
        """Initialize the Zarr dataset with a path or zarr group."""
        if isinstance(path, zarr_2_or_3.Group):
            self.was_zarr = True
            self.path = str(id(path))
            self.z = path
        else:
            self.was_zarr = False
            self.path = str(path)
            self.z = open_zarr(self.path)

        # This seems to speed up the reading of the data a lot
        self.data = self.z["data"]
        self._missing = set()

    @property
    def missing(self) -> Set[int]:
        """Return the missing dates of the dataset."""
        return self._missing

    @classmethod
    def from_name(cls, name: str) -> "Zarr":
        """Create a Zarr dataset from a name."""
        if name.endswith(".zip") or name.endswith(".zarr"):
            return Zarr(name)
        return Zarr(zarr_lookup(name))

    def __len__(self) -> int:
        """Return the length of the dataset."""
        return self.data.shape[0]

    @debug_indexing
    @expand_list_indexing
    def __getitem__(self, n: FullIndex) -> NDArray[Any]:
        """Retrieve an item from the dataset."""
        return self.data[n]

    def _unwind(self, index: Union[int, slice, list, tuple], rest: list, shape: tuple, axis: int, axes: list) -> iter:
        """Unwind the index for multi-dimensional indexing."""
        if not isinstance(index, (int, slice, list, tuple)):
            try:
                # NumPy arrays, TensorFlow tensors, etc.
                index = tuple(index.tolist())
                assert not isinstance(index, bool), "Mask not supported"
            except AttributeError:
                pass

        if isinstance(index, (list, tuple)):
            axes.append(axis)  # Dimension of the concatenation
            for i in index:
                yield from self._unwind((slice(i, i + 1),), rest, shape, axis, axes)
            return

        if len(rest) == 0:
            yield (index,)
            return

        for n in self._unwind(rest[0], rest[1:], shape, axis + 1, axes):
            yield (index,) + n

    @cached_property
    def chunks(self) -> TupleIndex:
        """Return the chunks of the dataset."""
        return self.data.chunks

    @cached_property
    def shape(self) -> Shape:
        """Return the shape of the dataset."""
        return self.data.shape

    @cached_property
    def dtype(self) -> np.dtype:
        """Return the data type of the dataset."""
        return self.data.dtype

    @cached_property
    def dates(self) -> NDArray[np.datetime64]:
        """Return the dates of the dataset."""
        dates = self.z["dates"][:]
        if not dates.dtype == np.dtype("datetime64[s]"):
            # The datasets created with zarr3 will have the dates as int64 as long
            # as zarr3 does not support datetime64
            LOG.warning("Converting dates to 'datetime64[s]'")
            dates = dates.astype("datetime64[s]")
        return dates

    @property
    def latitudes(self) -> NDArray[Any]:
        """Return the latitudes of the dataset."""
        try:
            return self.z["latitudes"][:]
        except AttributeError:
            LOG.warning("No 'latitudes' in %r, trying 'latitude'", self)
            return self.z["latitude"][:]

    @property
    def longitudes(self) -> NDArray[Any]:
        """Return the longitudes of the dataset."""
        try:
            return self.z["longitudes"][:]
        except AttributeError:
            LOG.warning("No 'longitudes' in %r, trying 'longitude'", self)
            return self.z["longitude"][:]

    @property
    def statistics(self) -> Dict[str, NDArray[Any]]:
        """Return the statistics of the dataset."""
        return dict(
            mean=self.z["mean"][:],
            stdev=self.z["stdev"][:],
            maximum=self.z["maximum"][:],
            minimum=self.z["minimum"][:],
        )

    def statistics_tendencies(self, delta: Optional[datetime.timedelta] = None) -> Dict[str, NDArray[Any]]:
        """Return the statistical tendencies of the dataset."""
        if delta is None:
            delta = self.frequency
        if isinstance(delta, int):
            delta = f"{delta}h"
        from anemoi.utils.dates import frequency_to_string
        from anemoi.utils.dates import frequency_to_timedelta

        delta = frequency_to_timedelta(delta)
        delta = frequency_to_string(delta)

        def func(k: str) -> str:
            return f"statistics_tendencies_{delta}_{k}"

        return dict(
            mean=self.z[func("mean")][:],
            stdev=self.z[func("stdev")][:],
            maximum=self.z[func("maximum")][:],
            minimum=self.z[func("minimum")][:],
        )

    @property
    def resolution(self) -> str:
        """Return the resolution of the dataset."""
        return self.z.attrs["resolution"]

    @property
    def field_shape(self) -> tuple:
        """Return the field shape of the dataset."""
        try:
            return tuple(self.z.attrs["field_shape"])
        except KeyError:
            LOG.warning("No 'field_shape' in %r, assuming 1D fields", self)
            return (self.shape[-1],)

    @property
    def frequency(self) -> datetime.timedelta:
        """Return the frequency of the dataset."""
        try:
            return frequency_to_timedelta(self.z.attrs["frequency"])
        except KeyError:
            LOG.warning("No 'frequency' in %r, computing from 'dates'", self)
        dates = self.dates
        return dates[1].astype(object) - dates[0].astype(object)

    @property
    def name_to_index(self) -> Dict[str, int]:
        """Return the name to index mapping of the dataset."""
        if "variables" in self.z.attrs:
            return {n: i for i, n in enumerate(self.z.attrs["variables"])}
        return self.z.attrs["name_to_index"]

    @property
    def variables(self) -> List[str]:
        """Return the variables of the dataset."""
        return [
            k
            for k, v in sorted(
                self.name_to_index.items(),
                key=lambda x: x[1],
            )
        ]

    @cached_property
    def constant_fields(self) -> List[str]:
        """Return the constant fields of the dataset."""
        result = self.z.attrs.get("constant_fields")
        if result is None:
            LOG.warning("No 'constant_fields' attribute in %r, computing them", self)
        return self.computed_constant_fields()

    @property
    def variables_metadata(self) -> Dict[str, Any]:
        """Return the metadata of the variables."""
        return self.z.attrs.get("variables_metadata", {})

    def __repr__(self) -> str:
        """Return the string representation of the dataset."""
        return self.path

    def end_of_statistics_date(self) -> np.datetime64:
        """Return the end date of the statistics."""
        return self.dates[-1]

    def metadata_specific(self, **kwargs: Any) -> Dict[str, Any]:
        """Return the specific metadata of the dataset."""
        return super().metadata_specific(
            attrs=dict(self.z.attrs),
            chunks=self.chunks,
            dtype=str(self.dtype),
            path=self.path,
        )

    def source(self, index: int) -> Source:
        """Return the source of the dataset."""
        return Source(self, index, info=self.path)

    def mutate(self) -> Dataset:
        """Mutate the dataset if it has missing dates."""
        if len(self.z.attrs.get("missing_dates", [])):
            LOG.warning(f"Dataset {self} has missing dates")
            return ZarrWithMissingDates(self.z if self.was_zarr else self.path)
        return self

    def tree(self) -> Node:
        """Return the tree representation of the dataset."""
        return Node(self, [], path=self.path)

    def get_dataset_names(self, names: Set[str]) -> None:
        """Get the names of the datasets."""
        name, _ = os.path.splitext(os.path.basename(self.path))
        names.add(name)

    def collect_supporting_arrays(self, collected: set, *path: str) -> None:
        """Collect supporting arrays."""
        pass

    def collect_input_sources(self, collected: set) -> None:
        """Collect input sources."""
        pass


class ZarrWithMissingDates(Zarr):
    """A zarr dataset with missing dates."""

    def __init__(self, path: Union[str, Any]) -> None:
        """Initialize the ZarrWithMissingDates dataset with a path or zarr group."""
        super().__init__(path)

        missing_dates = self.z.attrs.get("missing_dates", [])
        missing_dates = set([np.datetime64(x, "s") for x in missing_dates])
        self.missing_to_dates = {i: d for i, d in enumerate(self.dates) if d in missing_dates}
        self._missing = set(self.missing_to_dates)

    @property
    def missing(self) -> Set[int]:
        """Return the missing dates of the dataset."""
        return self._missing

    def mutate(self) -> Dataset:
        """Mutate the dataset."""
        return self

    @debug_indexing
    @expand_list_indexing
    def __getitem__(self, n: FullIndex) -> NDArray[Any]:
        """Retrieve an item from the dataset."""
        if isinstance(n, int):
            if n in self.missing:
                self._report_missing(n)
            return self.data[n]

        if isinstance(n, slice):
            common = set(range(*n.indices(len(self)))) & self.missing
            if common:
                self._report_missing(list(common)[0])
            return self.data[n]

        if isinstance(n, tuple):
            first = n[0]
            if isinstance(first, int):
                if first in self.missing:
                    self._report_missing(first)
                return self.data[n]

            if isinstance(first, slice):
                common = set(range(*first.indices(len(self)))) & self.missing
                if common:
                    self._report_missing(list(common)[0])
                return self.data[n]

            if isinstance(first, (list, tuple)):
                common = set(first) & self.missing
                if common:
                    self._report_missing(list(common)[0])
                return self.data[n]

            raise TypeError(f"Unsupported index {n} {type(n)}, {first} {type(first)}")

        raise TypeError(f"Unsupported index {n} {type(n)}")

    def _report_missing(self, n: int) -> None:
        """Report a missing date."""
        raise MissingDateError(f"Date {self.missing_to_dates[n]} is missing (index={n})")

    def tree(self) -> Node:
        """Return the tree representation of the dataset."""
        return Node(self, [], path=self.path, missing=sorted(self.missing))

    @property
    def label(self) -> str:
        """Return the label of the dataset."""
        return "zarr*"


QUIET = set()


def zarr_lookup(name: str, fail: bool = True) -> Optional[str]:
    """Look up a zarr dataset by name."""

    config = load_config()["datasets"]
    use_search_path_not_found = config.get("use_search_path_not_found", False)

    if name.endswith(".zarr/"):
        LOG.warning("Removing trailing slash from path: %s", name)
        name = name[:-1]

    if name.endswith(".zarr") or name.endswith(".zip"):

        if os.path.exists(name):
            return name

        if not use_search_path_not_found:
            # There will be an error triggered by the open_zarr
            return name

        LOG.warning("File %s not found, trying to search in the search path", name)
        name = os.path.splitext(os.path.basename(name))[0]

    if name in config["named"]:
        if name not in QUIET:
            LOG.info("Opening `%s` as `%s`", name, config["named"][name])
            QUIET.add(name)
        return str(config["named"][name])

    tried = []
    for location in config["path"]:
        if not location.endswith("/"):
            location += "/"
        full = location + name + ".zarr"
        tried.append(full)
        try:
            z = open_zarr(full, dont_fail=True)
            if z is not None:
                # Cache for next time
                config["named"][name] = full
                if name not in QUIET:
                    LOG.info("Opening `%s` as `%s`", name, full)
                    QUIET.add(name)
                return full
        except zarr_2_or_3.FileNotFoundException:
            pass

    if fail:
        raise ValueError(f"Cannot find a dataset that matched '{name}'. Tried: {tried}")

    return None<|MERGE_RESOLUTION|>--- conflicted
+++ resolved
@@ -74,14 +74,7 @@
         bits = parsed.netloc.split(".")
         if len(bits) == 5 and (bits[1], bits[3], bits[4]) == ("s3", "amazonaws", "com"):
             s3_url = f"s3://{bits[0]}{parsed.path}"
-<<<<<<< HEAD
             store = zarr_2_or_3.S3Store(s3_url, region=bits[2])
-        elif store.startswith("https://planetarycomputer.microsoft.com/"):
-            data_catalog_id = store.rsplit("/", 1)[-1]
-            store = zarr_2_or_3.PlanetaryComputerStore(data_catalog_id).store
-=======
-            store = S3Store(s3_url, region=bits[2])
->>>>>>> deca4063
         else:
             store = zarr_2_or_3.HTTPStore(store)
 
