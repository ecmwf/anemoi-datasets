--- conflicted
+++ resolved
@@ -11,21 +11,14 @@
 import logging
 import os
 import sys
-<<<<<<< HEAD
-=======
 from unittest.mock import patch
->>>>>>> d0b9588f
 
 import pytest
-<<<<<<< HEAD
-from anemoi.utils.testing import get_test_archive
-=======
->>>>>>> d0b9588f
 from anemoi.utils.testing import skip_if_offline
 
 from .utils.compare import Comparer
 from .utils.create import create_dataset
-from .utils.mock_sources import mockup_from_source
+from .utils.mock_sources import LoadSource
 
 HERE = os.path.dirname(__file__)
 # find_yamls
@@ -37,325 +30,11 @@
 assert NAMES, "No yaml files found in " + HERE
 
 
-<<<<<<< HEAD
-=======
-class LoadSource:
-    """Class to load data sources and handle mockup data."""
-
-    def __init__(self, get_test_data_func) -> None:
-        self._get_test_data = get_test_data_func
-
-    def filename(self, args: tuple, kwargs: dict) -> str:
-        """Generate a filename based on the arguments and keyword arguments.
-
-        Parameters
-        ----------
-        args : tuple
-            The positional arguments.
-        kwargs : dict
-            The keyword arguments.
-
-        Returns
-        -------
-        str
-            The generated filename.
-        """
-        string = json.dumps([args, kwargs], sort_keys=True, default=str)
-        h = hashlib.md5(string.encode("utf8")).hexdigest()
-        return h + ".grib"
-
-    def get_data(self, args: tuple, kwargs: dict, path: str) -> None:
-        """Retrieve data and save it to the specified path.
-
-        Parameters
-        ----------
-        args : tuple
-            The positional arguments.
-        kwargs : dict
-            The keyword arguments.
-        path : str
-            The path to save the data.
-
-        Raises
-        ------
-        ValueError
-            If the test data is missing.
-        """
-        upload_path = os.path.realpath(path + ".to_upload")
-        ds = original_from_source("mars", *args, **kwargs)
-        ds.save(upload_path)
-        print(f"Mockup: Saving to {upload_path} for {args}, {kwargs}")
-        print()
-        print("⚠️ To upload the test data, run this:")
-        path = os.path.relpath(upload_path, os.getcwd())
-        name = os.path.basename(upload_path).replace(".to_upload", "")
-        print(f"scp {path} data@anemoi.ecmwf.int:public/anemoi-datasets/create/mock-mars/{name}")
-        print()
-        exit(1)
-        raise ValueError("Test data is missing")
-
-    def mars(self, args: tuple, kwargs: dict) -> object:
-        """Load data from the MARS archive.
-
-        Parameters
-        ----------
-        args : tuple
-            The positional arguments.
-        kwargs : dict
-            The keyword arguments.
-
-        Returns
-        -------
-        object
-            The loaded data source.
-        """
-
-        name = self.filename(args, kwargs)
-
-        try:
-            return original_from_source("file", self._get_test_data(f"anemoi-datasets/create/mock-mars/{name}"))
-        except RuntimeError:
-            raise  # If offline
-        except Exception:
-            self.get_data(args, kwargs, name)
-
-    def __call__(self, name: str, *args: tuple, **kwargs: dict) -> object:
-        """Call the appropriate method based on the data source name.
-
-        Parameters
-        ----------
-        name : str
-            The name of the data source.
-        args : tuple
-            The positional arguments.
-        kwargs : dict
-            The keyword arguments.
-
-        Returns
-        -------
-        object
-            The loaded data source.
-        """
-        if name == "mars":
-            return self.mars(args, kwargs)
-
-        return original_from_source(name, *args, **kwargs)
-
-
 @pytest.fixture
 def load_source(get_test_data: callable) -> LoadSource:
     return LoadSource(get_test_data)
 
 
-def compare_dot_zattrs(a: dict, b: dict, path: str, errors: list) -> None:
-    """Compare the attributes of two Zarr datasets.
-
-    Parameters
-    ----------
-    a : dict
-        The attributes of the first dataset.
-    b : dict
-        The attributes of the second dataset.
-    path : str
-        The current path in the attribute hierarchy.
-    errors : list
-        The list to store error messages.
-    """
-    if isinstance(a, dict):
-        a_keys = list(a.keys())
-        b_keys = list(b.keys())
-        for k in set(a_keys) | set(b_keys):
-            if k not in a_keys:
-                errors.append(f"❌ {path}.{k} : missing key (only in reference)")
-                continue
-            if k not in b_keys:
-                errors.append(f"❌ {path}.{k} : additional key (missing in reference)")
-                continue
-            if k in [
-                "timestamp",
-                "uuid",
-                "latest_write_timestamp",
-                "history",
-                "provenance",
-                "provenance_load",
-                "description",
-                "config_path",
-                "total_size",
-            ]:
-                if type(a[k]) is not type(b[k]):
-                    errors.append(f"❌ {path}.{k} : type differs {type(a[k])} != {type(b[k])}")
-                continue
-
-            compare_dot_zattrs(a[k], b[k], f"{path}.{k}", errors)
-
-        return
-
-    if isinstance(a, list):
-        if len(a) != len(b):
-            errors.append(f"❌ {path} : lengths are different {len(a)} != {len(b)}")
-            return
-
-        for i, (v, w) in enumerate(zip(a, b)):
-            compare_dot_zattrs(v, w, f"{path}.{i}", errors)
-
-        return
-
-    if type(a) is not type(b):
-        msg = f"❌ {path} actual != expected : {a} ({type(a)}) != {b} ({type(b)})"
-        errors.append(msg)
-        return
-
-    if a != b:
-        msg = f"❌ {path} actual != expected : {a} != {b}"
-        errors.append(msg)
-
-
-def compare_datasets(a: object, b: object) -> None:
-    """Compare two datasets.
-
-    Parameters
-    ----------
-    a : object
-        The first dataset.
-    b : object
-        The second dataset.
-
-    Raises
-    ------
-    AssertionError
-        If the datasets do not match.
-    """
-    assert a.shape == b.shape, (a.shape, b.shape)
-    assert (a.dates == b.dates).all(), (a.dates, b.dates)
-    for a_, b_ in zip(a.variables, b.variables):
-        assert a_ == b_, (a, b)
-    assert a.missing == b.missing, "Missing are different"
-
-    for i_date, date in zip(range(a.shape[0]), a.dates):
-        if i_date in a.missing:
-            continue
-        for i_param in range(a.shape[1]):
-            param = a.variables[i_param]
-            assert param == b.variables[i_param], (
-                date,
-                param,
-                a.variables[i_param],
-                b.variables[i_param],
-            )
-            a_ = a[i_date, i_param]
-            b_ = b[i_date, i_param]
-            assert a.shape == b.shape, (date, param, a.shape, b.shape)
-
-            a_nans = np.isnan(a_)
-            b_nans = np.isnan(b_)
-            assert np.all(a_nans == b_nans), (date, param, "nans are different")
-
-            a_ = np.where(a_nans, 0, a_)
-            b_ = np.where(b_nans, 0, b_)
-
-            delta = a_ - b_
-            max_delta = np.max(np.abs(delta))
-            abs_error = np.abs(a_ - b_)
-            rel_error = np.abs(a_ - b_) / (np.abs(b_) + 1e-10)  # Avoid division by zero
-            assert max_delta == 0.0, (date, param, a_, b_, a_ - b_, max_delta, np.max(abs_error), np.max(rel_error))
-
-
-def compare_statistics(ds1: object, ds2: object) -> None:
-    """Compare the statistics of two datasets.
-
-    Parameters
-    ----------
-    ds1 : object
-        The first dataset.
-    ds2 : object
-        The second dataset.
-
-    Raises
-    ------
-    AssertionError
-        If the statistics do not match.
-    """
-    vars1 = ds1.variables
-    vars2 = ds2.variables
-    assert len(vars1) == len(vars2)
-    for v1, v2 in zip(vars1, vars2):
-        idx1 = ds1.name_to_index[v1]
-        idx2 = ds2.name_to_index[v2]
-        assert (ds1.statistics["mean"][idx1] == ds2.statistics["mean"][idx2]).all()
-        assert (ds1.statistics["stdev"][idx1] == ds2.statistics["stdev"][idx2]).all()
-        assert (ds1.statistics["maximum"][idx1] == ds2.statistics["maximum"][idx2]).all()
-        assert (ds1.statistics["minimum"][idx1] == ds2.statistics["minimum"][idx2]).all()
-
-
-class Comparer:
-    """Class to compare datasets and their metadata.
-
-    Parameters
-    ----------
-    name : str
-        The name of the dataset.
-    output_path : str, optional
-        The path to the output dataset.
-    reference_path : str, optional
-        The path to the reference dataset.
-    """
-
-    def __init__(self, name: str, output_path: str = None, reference_path: str = None) -> None:
-        """Initialize the Comparer instance.
-
-        Parameters
-        ----------
-        name : str
-            The name of the dataset.
-        output_path : str, optional
-            The path to the output dataset.
-        reference_path : str, optional
-            The path to the reference dataset.
-        """
-        self.name = name
-        self.output_path = output_path or os.path.join(name + ".zarr")
-        self.reference_path = reference_path
-        print(f"Comparing {self.output_path} and {self.reference_path}")
-
-        self.z_output = open_zarr(self.output_path)
-        self.z_reference = open_zarr(self.reference_path)
-
-        self.z_reference["data"]
-        self.ds_output = open_dataset(self.output_path)
-        self.ds_reference = open_dataset(self.reference_path)
-
-    def compare(self) -> None:
-        """Compare the output dataset with the reference dataset.
-
-        Raises
-        ------
-        AssertionError
-            If the datasets or their metadata do not match.
-        """
-        errors = []
-        compare_dot_zattrs(dict(self.z_output.attrs), dict(self.z_reference.attrs), "metadata", errors)
-        if errors:
-            print("Comparison failed")
-            print("\n".join(errors))
-
-        if errors:
-            print()
-
-            print()
-            print("⚠️ To update the reference data, run this:")
-            print("cd " + os.path.dirname(self.output_path))
-            base = os.path.basename(self.output_path)
-            print(f"tar zcf {base}.tgz {base}")
-            print(f"scp {base}.tgz data@anemoi.ecmwf.int:public/anemoi-datasets/create/mock-mars/")
-            print()
-            raise AssertionError("Comparison failed")
-
-        compare_datasets(self.ds_output, self.ds_reference)
-        compare_statistics(self.ds_output, self.ds_reference)
-        # do not compare tendencies statistics yet, as we don't know yet if they should stay
-
-
->>>>>>> d0b9588f
 @skip_if_offline
 @pytest.mark.parametrize("name", NAMES)
 def test_run(name: str, get_test_archive: callable, load_source: LoadSource) -> None:
@@ -385,11 +64,7 @@
         directory = get_test_archive(f"anemoi-datasets/create/mock-mars/{name}.zarr.tgz")
         reference = os.path.join(directory, name + ".zarr")
 
-<<<<<<< HEAD
-    Comparer(output_path=output, reference_path=reference).compare()
-=======
-        Comparer(name, output_path=output, reference_path=reference).compare()
->>>>>>> d0b9588f
+        Comparer(output_path=output, reference_path=reference).compare()
 
 
 if __name__ == "__main__":
