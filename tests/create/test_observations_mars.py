# (C) Copyright 2025 Anemoi contributors.
#
# This software is licensed under the terms of the Apache Licence Version 2.0
# which can be obtained at http://www.apache.org/licenses/LICENSE-2.0.
#
# In applying this licence, ECMWF does not waive the privileges and immunities
# granted to it by virtue of its status as an intergovernmental organisation
# nor does it submit to any jurisdiction.

import datetime
import logging

import pandas as pd
from earthkit.data import from_source
from odb2df import process_odb

from anemoi.datasets.create.sources.observations import ObservationsFilter
from anemoi.datasets.create.sources.observations import ObservationsSource
from anemoi.datasets.data.records import AbsoluteWindow
from anemoi.datasets.data.records import window_from_str

log = logging.getLogger(__name__)


class DummpySource(ObservationsSource):
    def __init__(self, data):
        assert isinstance(data, pd.DataFrame), "Data must be a pandas DataFrame"
        self.data = data

    def __call__(self, window):
        assert isinstance(window, AbsoluteWindow), "window must be an AbsoluteWindow"

        if window.include_start:
            mask = self.data["times"] > window.start
        else:
            mask = self.data["times"] >= window.start
        if window.include_end:
            mask &= self.data["times"] <= window.end
        else:
            mask &= self.data["times"] < window.end

        df = self.data[mask]

        return self._check(df)


class MarsSource(ObservationsSource):
    def __init__(self, request_dict, post_process_dict):
        assert isinstance(request_dict, dict), "request_dict must be a dictionary"
        self.request_dict = request_dict
        self.post_process_dict = post_process_dict

    def __call__(self, window):
        assert isinstance(window, AbsoluteWindow), "window must be an AbsoluteWindow"

        request_dict = self.request_dict
        request_dict["date"] = f"{window.start.strftime('%Y%m%d')}/to/{window.end.strftime('%Y%m%d')}"
        try:
            ekd_ds = from_source("mars", request_dict)
        except Exception as e:
            if "File is empty" in str(e):
                log.warning(
                    f"Empty file for period {window.start.strftime('%Y%m%d')} to {window.end.strftime('%Y%m%d')}. Skipping."
                )
                return
            else:
                raise  # Re-raise if it's a different error

        data = process_odb(ekd_ds, **self.post_process_dict)
<<<<<<< HEAD
        
        # print(data)
        # print(data.columns)
=======

        print(data)
        print(data.columns)
>>>>>>> 5738660a

        if window.include_start:
            mask = data["times"] > window.start
        else:
            mask = data["times"] >= window.start
        if window.include_end:
            mask &= data["times"] <= window.end
        else:
            mask &= data["times"] < window.end

        df = data[mask]

        return self._check(df)


class DummyFilter(ObservationsFilter):
    def __init__(self, col_name):
        self.col_name = col_name

    def __call__(self, df):
        """Filter the data based on the given window."""
        self._check(df)
        # Here we can add any filtering logic if needed
        df.loc[:, self.col_name] = df[self.col_name] + 0.42
        return self._check(df)


dates = [datetime.datetime(2025, 1, 1, 0, 0) + datetime.timedelta(hours=i * 8) for i in range(3)]

source = MarsSource(
    request_dict={
        "class": "ea",
        "expver": "0001",
        "stream": "oper",
        "obsgroup": "conv",
        "reportype": "16001/16002/16004/16065/16076",
        "type": "ofb",
        "time": "00/12",
        "filter": "'select seqno,reportype,date,time,lat,lon,report_status,report_event1,entryno,varno,statid,stalt,obsvalue,lsm@modsurf,biascorr_fg,final_obs_error,datum_status@body,datum_event1@body,vertco_reference_1,vertco_type where ((varno==39 and abs(fg_depar@body)<20) or (varno in (41,42) and abs(fg_depar@body)<15) or (varno==58 and abs(fg_depar@body)<0.4) or (varno == 110 and entryno == 1 and abs(fg_depar@body)<10000) or (varno == 91)) and time in (000000,030000,060000,090000,120000,150000,180000,210000);'",
    },
    post_process_dict={
        "index": ["seqno@hdr", "lat@hdr", "lon@hdr", "date@hdr", "time@hdr", "stalt@hdr", "lsm@modsurf"],
        "pivot": ["varno@body"],
        "values": ["obsvalue@body"],
    },
)
filter = DummyFilter("obsvalue_v10m_0")

for d in dates:
    window = window_from_str("(-5h, 1h]").to_absolute_window(d)
    print(window.start.strftime("%Y-%m-%d"), window.end.strftime("%Y-%m-%d"))
    d = source(window)
    d = filter(d)
    print(window)
    print(d)<|MERGE_RESOLUTION|>--- conflicted
+++ resolved
@@ -67,15 +67,9 @@
                 raise  # Re-raise if it's a different error
 
         data = process_odb(ekd_ds, **self.post_process_dict)
-<<<<<<< HEAD
         
         # print(data)
         # print(data.columns)
-=======
-
-        print(data)
-        print(data.columns)
->>>>>>> 5738660a
 
         if window.include_start:
             mask = data["times"] > window.start
