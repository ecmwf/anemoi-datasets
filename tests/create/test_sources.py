--- conflicted
+++ resolved
@@ -12,11 +12,8 @@
 
 import numpy as np
 import pytest
-<<<<<<< HEAD
 import tqdm
 from anemoi.utils.testing import get_test_data
-=======
->>>>>>> 7bcfea99
 from anemoi.utils.testing import skip_if_offline
 from anemoi.utils.testing import skip_missing_packages
 from anemoi.utils.testing import skip_slow_tests
