# (C) Copyright 2025- Anemoi contributors.
#
# This software is licensed under the terms of the Apache Licence Version 2.0
# which can be obtained at http://www.apache.org/licenses/LICENSE-2.0.
#
# In applying this licence, ECMWF does not waive the privileges and immunities
# granted to it by virtue of its status as an intergovernmental organisation
# nor does it submit to any jurisdiction.

import os

import numpy as np
import pytest
from anemoi.utils.testing import skip_if_offline
from anemoi.utils.testing import skip_missing_packages

from anemoi.datasets import open_dataset

from .utils.create import create_dataset


@skip_if_offline
def test_grib(get_test_data: callable) -> None:
    """Test the creation of a dataset from GRIB files.

    This function tests the creation of a dataset using GRIB files from
    specific dates and verifies the shape of the resulting dataset.
    """
    data1 = get_test_data("anemoi-datasets/create/grib-20100101.grib")
    data2 = get_test_data("anemoi-datasets/create/grib-20100102.grib")
    assert os.path.dirname(data1) == os.path.dirname(data2)

    path = os.path.dirname(data1)

    config = {
        "dates": {
            "start": "2010-01-01T00:00:00",
            "end": "2010-01-02T18:00:00",
            "frequency": "6h",
        },
        "input": {
            "grib": {
                "path": os.path.join(path, "grib-{date:strftime(%Y%m%d)}.grib"),
            },
        },
    }

    created = create_dataset(config=config, output=None)
    ds = open_dataset(created)
    assert ds.shape == (8, 12, 1, 162)


@skip_if_offline
def test_grib_gridfile(get_test_data) -> None:
    """Test the creation of a dataset from GRIB files with an unstructured grid.

    This function tests the creation of a dataset using GRIB files from
    specific dates and verifies the shape of the resulting dataset.
    This GRIB data is defined on an unstructured grid and therefore requires
    specifying a grid file.
    """
    data1 = get_test_data("anemoi-datasets/create/grib-iconch1-20250101.grib")
    data2 = get_test_data("anemoi-datasets/create/grib-iconch1-20250102.grib")
    gridfile = get_test_data("anemoi-datasets/create/icon_grid_0001_R19B08_mch.nc")
    assert os.path.dirname(data1) == os.path.dirname(data2)

    path = os.path.dirname(data1)

    config = {
        "dates": {
            "start": "2025-01-01T00:00:00",
            "end": "2025-01-02T18:00:00",
            "frequency": "6h",
        },
        "input": {
            "grib": {
                "path": os.path.join(path, "grib-iconch1-{date:strftime(%Y%m%d)}.grib"),
                "grid_definition": {"icon": {"path": gridfile}},
                "flavour": [[{"levtype": "sfc"}, {"levelist": None}]],
            },
        },
    }

    created = create_dataset(config=config, output=None)
    ds = open_dataset(created)
    assert ds.shape == (8, 1, 1, 1147980)
    assert ds.variables == ["2t"]


@skip_if_offline
@pytest.mark.parametrize(
    "input_refinement_level_c,output_refinement_level_c,shape",
    (
        (7, 2, (2, 13, 1, 2880)),
        (7, 7, (2, 13, 1, 2949120)),
    ),
)
def test_grib_gridfile_with_refinement_level(
    input_refinement_level_c: str,
    output_refinement_level_c: str,
    shape: tuple[int, int, int, int, int],
    get_test_data: callable,
) -> None:
    """Test the creation of a dataset from GRIB files with an unstructured grid.

    This function tests the creation of a dataset using GRIB files from
    specific dates and verifies the shape of the resulting dataset.
    This GRIB data is defined on an unstructured grid and therefore requires
    specifying a grid file. The `refinement_level_c` selection key and
    strftimedelta are used.
    """

    p = "anemoi-datasets/create/test_grib_gridfile_with_refinement_level/"
    data1 = get_test_data(p + "2023010103+fc_R03B07_rea_ml.2023010100")
    data2 = get_test_data(p + "2023010106+fc_R03B07_rea_ml.2023010103")
    gridfile = get_test_data("dwd/2024-12-11_00/icon_grid_0026_R03B07_subsetAICON.nc")
    assert os.path.dirname(data1) == os.path.dirname(data2)

    path = os.path.dirname(data1)

    param = ["pres", "t", "u", "v", "q"]
    level = [101, 119]
    forcings = ["cos_latitude", "sin_latitude", "cos_julian_day"]
    assert len(param) * len(level) + len(forcings) == shape[1]

    grib = {
        "path": os.path.join(path, "{date:strftimedelta(+3h;%Y%m%d%H)}+fc_R03B07_rea_ml.{date:strftime(%Y%m%d%H)}"),
<<<<<<< HEAD
        "grid_definition": {
            "icon": {
                "path": gridfile,
                "refinement_level_c": input_refinement_level_c,
            }
        },
=======
        "grid_definition": {"icon": {"path": gridfile}},
>>>>>>> 5939d795
        "param": param,
        "level": level,
    }
    refinement_filter = {
        "icon_refinement_level": {
            "grid": gridfile,
            "refinement_level_c": output_refinement_level_c,
        }
    }

    config = {
        "dates": {
            "start": "2023-01-01T00:00:00",
            "end": "2023-01-01T03:00:00",
            "frequency": "3h",
        },
        "input": {
            "pipe": [
                {
                    "join": [
                        {"grib": grib},
                        {"forcings": {"param": forcings, "template": "${input.pipe.0.join.0.grib}"}},
                    ]
                },
                refinement_filter,
            ]
        },
    }

    created = create_dataset(config=config, output=None)
    ds = open_dataset(created)
    assert ds.shape == shape
    assert np.all(ds.data[ds.to_index(date=0, variable="cos_julian_day", member=0)] == 1.0), "cos(julian_day = 0) == 1"
    assert np.all(ds.data[ds.to_index(date=0, variable="u_101", member=0)] == 42.0), "artificially constant data day 0"
    assert np.all(ds.data[ds.to_index(date=1, variable="v_119", member=0)] == 21.0), "artificially constant data day 1"
    assert ds.data[ds.to_index(date=0, variable="cos_latitude", member=0)].max() > 0.9
    assert ds.data[ds.to_index(date=0, variable="cos_latitude", member=0)].min() >= 0
    assert ds.data[ds.to_index(date=0, variable="sin_latitude", member=0)].max() > 0.9
    assert ds.data[ds.to_index(date=0, variable="sin_latitude", member=0)].min() < -0.9


def test_grib_gridfile_with_key_types(get_test_data: callable) -> None:
    """Test the creation of a dataset from GRIB files with an unstructured grid.

    This function tests eccodes key type formatters.
    """

    p = "anemoi-datasets/create/test_grib_gridfile_with_refinement_level/"
    data1 = get_test_data(p + "2023010103+fc_R03B07_rea_ml.2023010100")
    data2 = get_test_data(p + "2023010106+fc_R03B07_rea_ml.2023010103")
    gridfile = get_test_data("dwd/2024-12-11_00/icon_grid_0026_R03B07_subsetAICON.nc")
    assert os.path.dirname(data1) == os.path.dirname(data2)

    path = os.path.dirname(data1)

    config = {
        "dates": {
            "start": "2023-01-01T00:00:00",
            "end": "2023-01-01T03:00:00",
            "frequency": "3h",
        },
        "input": {
            "grib": {
                "path": os.path.join(
                    path, "{date:strftimedelta(+3h;%Y%m%d%H)}+fc_R03B07_rea_ml.{date:strftime(%Y%m%d%H)}"
                ),
                "grid_definition": {"icon": {"path": gridfile}},
                "param": ["u"],
                "level:d": [101.0, 119.0],
            },
        },
        "build": {
            "variable_naming": "{param}_{level:d}",
        },
    }

    created = create_dataset(config=config, output=None)
    ds = open_dataset(created)
    assert ds.to_index(date=0, variable="u_101.0", member=0) != ds.to_index(date=0, variable="u_119.0", member=0)

    with pytest.raises(ValueError):
        ds.to_index(date=0, variable="u_101", member=0)  # param does not exist
    with pytest.raises(ValueError):
        ds.to_index(date=0, variable="u_119", member=0)  # param does not exist


@skip_if_offline
def test_netcdf(get_test_data: callable) -> None:
    """Test for NetCDF files.

    This function tests the creation of a dataset from a NetCDF file.
    """
    data = get_test_data("anemoi-datasets/create/netcdf.nc")
    config = {
        "dates": {
            "start": "2023-01-01",
            "end": "2023-01-02",
            "frequency": "1d",
        },
        "input": {
            "netcdf": {"path": data},
        },
    }

    created = create_dataset(config=config, output=None)
    ds = open_dataset(created)
    assert ds.shape == (2, 2, 1, 162)


@skip_missing_packages("fstd", "rpnpy.librmn")
def test_eccs_fstd(get_test_data: callable) -> None:
    """Test for 'fstd' files from ECCC."""
    # See https://github.com/neishm/fstd2nc

    data = get_test_data("anemoi-datasets/create/2025031000_000_TT.fstd", gzipped=True)
    config = {
        "dates": {
            "start": "2023-01-01",
            "end": "2023-01-02",
            "frequency": "1d",
        },
        "input": {
            "eccc_fstd": {"path": data},
        },
    }

    created = create_dataset(config=config, output=None)
    ds = open_dataset(created)
    assert ds.shape == (2, 2, 1, 162)


@pytest.mark.slow
@skip_if_offline
@skip_missing_packages("kerchunk", "s3fs")
def test_kerchunk(get_test_data: callable) -> None:
    """Test for Kerchunk JSON files.

    This function tests the creation of a dataset from a Kerchunk JSON file.

    """
    # Note: last version of kerchunk compatible with zarr 2 is 0.2.7

    data = get_test_data("anemoi-datasets/create/kerchunck.json", gzipped=True)

    config = {
        "dates": {
            "start": "2024-03-01T00:00:00",
            "end": "2024-03-01T18:00:00",
            "frequency": "6h",
        },
        "input": {
            "xarray-kerchunk": {
                "json": data,
                "param": ["T"],
                "level": [1000],
            },
        },
    }

    created = create_dataset(config=config, output=None)
    ds = open_dataset(created)
    assert ds.shape == (4, 1, 1, 1038240)


@skip_if_offline
@skip_missing_packages("planetary_computer", "adlfs")
def test_planetary_computer_conus404() -> None:
    """Test loading and validating the planetary_computer_conus404 dataset."""

    config = {
        "dates": {
            "start": "2022-01-01",
            "end": "2022-01-02",
            "frequency": "1d",
        },
        "input": {
            "planetary_computer": {
                "data_catalog_id": "conus404",
                "param": ["Z"],
                "level": [1],
                "patch": {
                    "coordinates": ["bottom_top_stag"],
                    "rename": {
                        "bottom_top_stag": "level",
                    },
                    "attributes": {
                        "lon": {"standard_name": "longitude", "long_name": "Longitude"},
                        "lat": {"standard_name": "latitude", "long_name": "Latitude"},
                    },
                },
            }
        },
    }

    created = create_dataset(config=config, output=None)
    ds = open_dataset(created)
    assert ds.shape == (2, 1, 1, 1387505), ds.shape


@skip_if_offline
def test_csv(get_test_data: callable) -> None:
    """Test for CSV source registration."""
    from anemoi.datasets.create.sources import create_source
    from anemoi.datasets.dates import DatesProvider

    data = get_test_data("anemoi-datasets/obs/dribu.csv")

    source = create_source(
        context=None,
        config={
            "csv": {
                "path": data,
                "flavour": {
                    "time": [
                        "typicalDate",
                        "typicalTime",
                    ]
                },
            }
        },
    )
    window = DatesProvider.from_config(
        {
            "start": "2025-01-01T00:00:00",
            "end": "2025-12-21T23:59:59",
            "window": "(-3h:+3h]",
        }
    )

    frame = source.execute(window)
    assert len(frame) == 2526

    assert "latitude" in frame.columns, frame.columns
    assert "longitude" in frame.columns, frame.columns
    assert "time" in frame.columns, frame.columns

    assert frame["latitude"].dtype == float or np.issubdtype(frame["latitude"].dtype, np.floating)
    assert frame["longitude"].dtype == float or np.issubdtype(frame["longitude"].dtype, np.floating)
    assert frame["time"].dtype == "datetime64[ns]" or np.issubdtype(frame["time"].dtype, np.datetime64)


@pytest.mark.skip(reason="ODB source currently not functional")
@skip_if_offline
def test_odb(get_test_data: callable) -> None:
    from anemoi.datasets.create.sources import create_source
    from anemoi.datasets.dates import DatesProvider

    data = get_test_data("anemoi-datasets/obs/dribu.odb")

    source = create_source(context=None, config={"odb": {"path": data}})
    window = DatesProvider.from_config(
        {
            "start": "2020-01-01T00:00:00",
            "end": "2020-01-02:23:59:59",
            "window": "(-3h:+3h]",
        }
    )

    source.execute(window)


@pytest.mark.skip(reason="BUFR source currently not functional")
@skip_if_offline
def test_bufr(get_test_data: callable) -> None:

    from anemoi.datasets.create.sources import create_source
    from anemoi.datasets.dates import DatesProvider

    data = get_test_data("anemoi-datasets/obs/dribu.bufr")

    source = create_source(context=None, config={"bufr": {"path": data}})
    window = DatesProvider.from_config(
        {
            "start": "2020-01-01T00:00:00",
            "end": "2020-01-02:23:59:59",
            "window": "(-3h:+3h]",
        }
    )

    source.execute(window)<|MERGE_RESOLUTION|>--- conflicted
+++ resolved
@@ -125,16 +125,12 @@
 
     grib = {
         "path": os.path.join(path, "{date:strftimedelta(+3h;%Y%m%d%H)}+fc_R03B07_rea_ml.{date:strftime(%Y%m%d%H)}"),
-<<<<<<< HEAD
         "grid_definition": {
             "icon": {
                 "path": gridfile,
                 "refinement_level_c": input_refinement_level_c,
             }
         },
-=======
-        "grid_definition": {"icon": {"path": gridfile}},
->>>>>>> 5939d795
         "param": param,
         "level": level,
     }
