--- conflicted
+++ resolved
@@ -11,13 +11,10 @@
 import os
 import sys
 
-<<<<<<< HEAD
-import tqdm
-
-=======
 import numpy as np
 import pytest
->>>>>>> 61100819
+import tqdm
+
 from anemoi.utils.testing import get_test_data
 from anemoi.utils.testing import skip_if_offline
 from anemoi.utils.testing import skip_missing_packages
