--- conflicted
+++ resolved
@@ -1386,7 +1386,6 @@
         )
 
 
-<<<<<<< HEAD
 @mockup_open_zarr
 def test_fields_to_records() -> None:
     """Test joining datasets (case 2)."""
@@ -1397,7 +1396,8 @@
 
     assert ds.groups == [key]
     assert ds.variables == {key: ["a", "b", "c", "d"]}
-=======
+
+
 def test_save_dataset() -> None:
     """Test save datasets."""
 
@@ -1417,7 +1417,6 @@
     saved = open_dataset(tmp_dir)
     assert saved.variables == ["a", "b"]
     assert (saved.dates == np.arange("2021-01-01", "2021-01-03", dtype="datetime64[6h]")).all()
->>>>>>> 9bc2d173
 
 
 if __name__ == "__main__":
