--- conflicted
+++ resolved
@@ -27,13 +27,8 @@
 from anemoi.datasets import open_dataset
 from anemoi.datasets.commands.inspect import InspectZarr
 from anemoi.datasets.commands.inspect import NoVersion
-<<<<<<< HEAD
-from anemoi.datasets.testing import default_test_indexing
-from anemoi.datasets.use import save_dataset
-=======
 from anemoi.datasets.misc.testing import default_test_indexing
 from anemoi.datasets.use.gridded import save_dataset
->>>>>>> f3f0c343
 from anemoi.datasets.use.gridded.concat import Concat
 from anemoi.datasets.use.gridded.ensemble import Ensemble
 from anemoi.datasets.use.gridded.grids import GridsBase
@@ -67,11 +62,7 @@
     @wraps(func)
     def wrapper(*args, **kwargs):
         with patch("zarr.open", zarr_from_str):
-<<<<<<< HEAD
-            with patch("anemoi.datasets.use.stores.zarr_lookup", lambda name: name):
-=======
             with patch("anemoi.datasets.use.gridded.stores.dataset_lookup", lambda name: name + ".zarr"):
->>>>>>> f3f0c343
                 return func(*args, **kwargs)
 
     return wrapper
