# (C) Copyright 2024 Anemoi contributors.
#
# This software is licensed under the terms of the Apache Licence Version 2.0
# which can be obtained at http://www.apache.org/licenses/LICENSE-2.0.
#
# In applying this licence, ECMWF does not waive the privileges and immunities
# granted to it by virtue of its status as an intergovernmental organisation
# nor does it submit to any jurisdiction.


import pytest
import xarray as xr

from anemoi.datasets.create.functions.sources.xarray import XarrayFieldList
from anemoi.datasets.data.stores import name_to_zarr_store
from anemoi.datasets.testing import assert_field_list
<<<<<<< HEAD
=======

try:
    import adlfs  # noqa: F401

    HAS_ADLS = True
except ImportError:
    HAS_ADLS = False
>>>>>>> 88a8a27f


def test_arco_era5_1():

    ds = xr.open_zarr(
        "gs://gcp-public-data-arco-era5/ar/1959-2022-full_37-1h-0p25deg-chunk-1.zarr-v2",
        chunks={"time": 48},
        consolidated=True,
    )

    fs = XarrayFieldList.from_xarray(ds)
    assert_field_list(
        fs,
        128677526,
        "1959-01-01T00:00:00",
        "2021-12-31T23:00:00",
    )


def test_arco_era5_2():

    ds = xr.open_zarr(
        "gs://gcp-public-data-arco-era5/ar/1959-2022-1h-360x181_equiangular_with_poles_conservative.zarr",
        chunks={"time": 48},
        consolidated=True,
    )

    fs = XarrayFieldList.from_xarray(ds)
    assert_field_list(
        fs,
        128677526,
        "1959-01-01T00:00:00",
        "2021-12-31T23:00:00",
    )


def test_weatherbench():
    ds = xr.open_zarr("gs://weatherbench2/datasets/pangu_hres_init/2020_0012_0p25.zarr")

    # https://weatherbench2.readthedocs.io/en/latest/init-vs-valid-time.html

    flavour = {
        "rules": {
            "latitude": {"name": "latitude"},
            "longitude": {"name": "longitude"},
            "step": {"name": "prediction_timedelta"},
            "date": {"name": "time"},
            "level": {"name": "level"},
        },
        "levtype": "pl",
    }

    fs = XarrayFieldList.from_xarray(ds, flavour)

    assert_field_list(
        fs,
        2430240,
        "2020-01-01T06:00:00",
        "2021-01-10T12:00:00",
    )


def test_inca_one_date():
    url = "https://object-store.os-api.cci1.ecmwf.int/ml-tests/test-data/example-inca-one-date.zarr"

    ds = xr.open_zarr(url)
    fs = XarrayFieldList.from_xarray(ds)
    vars = ["DD_10M", "SP_10M", "TD_2M", "TOT_PREC", "T_2M"]

    for i, f in enumerate(fs):
        print(f)
        assert f.metadata("valid_datetime") == "2023-01-01T00:00:00"
        assert f.metadata("step") == 0
        assert f.metadata("number") == 0
        assert f.metadata("variable") == vars[i]

    print(fs[0].datetime())


def test_noaa_replay():
    ds = xr.open_zarr(
        "gs://noaa-ufs-gefsv13replay/ufs-hr1/1.00-degree/03h-freq/zarr/fv3.zarr",
        storage_options={"token": "anon"},
    )

    flavour = {
        "rules": {
            "latitude": {"name": "grid_yt"},
            "longitude": {"name": "grid_xt"},
            "time": {"name": "time"},
            "level": {"name": "pfull"},
        },
        "levtype": "pl",
    }

    fs = XarrayFieldList.from_xarray(ds, flavour)

    assert_field_list(
        fs,
        36956954,
        "1993-12-31T18:00:00",
        "1999-06-13T03:00:00",
    )


@pytest.mark.skipif(not HAS_ADLS, reason="package adlfs not installed")
def test_planetary_computer_conus404():
    url = "https://planetarycomputer.microsoft.com/api/stac/v1/collections/conus404"
    ds = xr.open_zarr(**name_to_zarr_store(url))

    flavour = {
        "rules": {
            "latitude": {"name": "lat"},
            "longitude": {"name": "lon"},
            "x": {"name": "west_east"},
            "y": {"name": "south_north"},
            "time": {"name": "time"},
        },
    }

    fs = XarrayFieldList.from_xarray(ds, flavour)

    assert_field_list(
        fs,
        74634912,
        "1979-10-01T00:00:00",
        "2022-09-30T23:00:00",
    )


if __name__ == "__main__":
    # test_arco_era5_2()
    # exit()
    for name, obj in list(globals().items()):
        if name.startswith("test_") and callable(obj):
            print(f"Running {name}...")
            obj()<|MERGE_RESOLUTION|>--- conflicted
+++ resolved
@@ -14,8 +14,6 @@
 from anemoi.datasets.create.functions.sources.xarray import XarrayFieldList
 from anemoi.datasets.data.stores import name_to_zarr_store
 from anemoi.datasets.testing import assert_field_list
-<<<<<<< HEAD
-=======
 
 try:
     import adlfs  # noqa: F401
@@ -23,7 +21,6 @@
     HAS_ADLS = True
 except ImportError:
     HAS_ADLS = False
->>>>>>> 88a8a27f
 
 
 def test_arco_era5_1():
