--- conflicted
+++ resolved
@@ -137,42 +137,6 @@
     )
 
 
-<<<<<<< HEAD
-@skip_if_offline
-@skip_missing_packages("s3fs")
-def test_aws_s3() -> None:
-    """Test loading and validating an AWS S3 dataset."""
-    url = "s3://aodn-cloud-optimised/model_sea_level_anomaly_gridded_realtime.zarr"
-    ds = xr.open_zarr(url, consolidated=True, storage_options={"anon": True})
-
-    fs = XarrayFieldList.from_xarray(ds)
-
-    assert_field_list(
-        fs,
-        400,
-        "2011-09-01T00:00:00",
-        "2011-12-12T00:00:00",
-    )
-
-
-@skip_if_offline
-def test_aws_s3_https() -> None:
-    """Test loading and validating an AWS S3 dataset via HTTPS."""
-    url = "https://aodn-cloud-optimised.s3.amazonaws.com/model_sea_level_anomaly_gridded_realtime.zarr"
-    ds = xr.open_zarr(url, consolidated=True)
-
-    fs = XarrayFieldList.from_xarray(ds)
-
-    assert_field_list(
-        fs,
-        400,
-        "2011-09-01T00:00:00",
-        "2011-12-12T00:00:00",
-    )
-
-
-=======
->>>>>>> 3541a1f7
 if __name__ == "__main__":
     for name, obj in list(globals().items()):
         if name.startswith("test_") and callable(obj):
