{
 "cells": [
  {
   "cell_type": "code",
   "execution_count": null,
   "metadata": {},
   "outputs": [],
   "source": [
    "import numpy as np\n",
    "from anemoi.datasets import open_dataset\n",
<<<<<<< HEAD
    "from anemoi.datasets.use.grids import Cutout"
=======
    "from anemoi.datasets.use.gridded.grids import Cutout"
>>>>>>> f3f0c343
   ]
  },
  {
   "cell_type": "markdown",
   "metadata": {},
   "source": [
    "# Load the data\n",
    "Datasets generated from the grids*.yaml files in tools/grids/"
   ]
  },
  {
   "cell_type": "code",
   "execution_count": null,
   "metadata": {},
   "outputs": [],
   "source": [
    "data_dir = \"dir_with_your_zarr_data\"\n",
    "f_global = data_dir + \"/grids1.zarr\"\n",
    "f_lam1 = data_dir + \"/grids2.zarr\"\n",
    "f_lam2 = data_dir + \"/grids3.zarr\"\n",
    "f_lam3 = data_dir + \"/grids4.zarr\"\n",
    "f_lam4 = data_dir + \"/grids5.zarr\"\n",
    "f_lam5 = data_dir + \"/grids6.zarr\"\n",
    "f_lam6 = data_dir + \"/grids7.zarr\""
   ]
  },
  {
   "cell_type": "code",
   "execution_count": null,
   "metadata": {},
   "outputs": [],
   "source": [
    "global_dataset = open_dataset(f_global)\n",
    "lam_dataset_1 = open_dataset(f_lam1)\n",
    "lam_dataset_2 = open_dataset(f_lam2)\n",
    "lam_dataset_3 = open_dataset(f_lam3)\n",
    "lam_dataset_4 = open_dataset(f_lam4)\n",
    "lam_dataset_5 = open_dataset(f_lam5)\n",
    "lam_dataset_6 = open_dataset(f_lam6)"
   ]
  },
  {
   "cell_type": "markdown",
   "metadata": {
    "jp-MarkdownHeadingCollapsed": true
   },
   "source": [
    "# Define and run some tests"
   ]
  },
  {
   "cell_type": "code",
   "execution_count": null,
   "metadata": {},
   "outputs": [],
   "source": [
    "def test_cutout_initialization(lam_dataset_1, lam_dataset_2, global_dataset):\n",
    "    \"\"\"Ensure that the Cutout class correctly initializes with multiple Limited\n",
    "    Area Models (LAMs) and a global dataset.\"\"\"\n",
    "    cutout = Cutout(\n",
    "        [lam_dataset_1, lam_dataset_2, global_dataset],\n",
    "        axis=3,\n",
    "    )\n",
    "\n",
    "    assert len(cutout.lams) == 2\n",
    "    assert cutout.globe is not None\n",
    "    assert len(cutout.masks) == 2\n",
    "\n",
    "\n",
    "def test_cutout_mask_generation(lam_dataset, global_dataset):\n",
    "    \"\"\" \"Ensure that the cutout_mask function correctly generates masks for LAMs\n",
    "    and excludes overlapping regions.\"\"\"\n",
    "    cutout = Cutout([lam_dataset, global_dataset], axis=3)\n",
    "    mask = cutout.masks[0]\n",
    "    lam = cutout.lams[0]\n",
    "\n",
    "    assert mask is not None\n",
    "    assert isinstance(mask, np.ndarray)\n",
    "    assert isinstance(cutout.global_mask, np.ndarray)\n",
    "    assert mask.shape[-1] == lam.shape[-1]\n",
    "    assert cutout.global_mask.shape[-1] == global_dataset.shape[-1]\n",
    "\n",
    "\n",
    "def test_cutout_getitem(lam_dataset, global_dataset):\n",
    "    \"\"\"Verify that the __getitem__ method correctly returns the appropriate\n",
    "    data when indexing the Cutout object.\"\"\"\n",
    "    cutout = Cutout([lam_dataset, global_dataset], axis=3)\n",
    "\n",
    "    data = cutout[0, :, :, :]\n",
    "    expected_shape = cutout.shape[1:]\n",
    "    assert data is not None\n",
    "    assert data.shape == expected_shape\n",
    "\n",
    "\n",
    "def test_latitudes_longitudes_concatenation(\n",
    "    lam_dataset_1, lam_dataset_2, global_dataset\n",
    "):\n",
    "    \"\"\"Ensure that latitudes and longitudes are correctly\n",
    "    concatenated from all LAMs and the masked global dataset.\"\"\"\n",
    "    cutout = Cutout([lam_dataset_1, lam_dataset_2, global_dataset], axis=3)\n",
    "\n",
    "    latitudes = cutout.latitudes\n",
    "    longitudes = cutout.longitudes\n",
    "\n",
    "    assert latitudes is not None\n",
    "    assert longitudes is not None\n",
    "    assert len(latitudes) == cutout.shape[-1]\n",
    "    assert len(longitudes) == cutout.shape[-1]\n",
    "\n",
    "\n",
    "def test_overlapping_lams(lam_dataset_1, lam_dataset_2, global_dataset):\n",
    "    \"\"\"Confirm that overlapping regions between LAMs and the global dataset are\n",
    "    correctly handled by the masks.\"\"\"\n",
    "    # lam_dataset_2 has to overlap with lam_dataset_1\n",
    "    cutout = Cutout([lam_dataset_1, lam_dataset_2, global_dataset], axis=3)\n",
    "\n",
    "    # Verify that the overlapping region in lam_dataset_2 is excluded\n",
    "    assert np.count_nonzero(cutout.masks[1] == False) > 0 # noqa: E712\n",
    "\n",
    "\n",
    "def test_open_dataset_cutout(lam_dataset_1, global_dataset):\n",
    "    \"\"\"Ensure that open_dataset(cutout=[...]) works correctly with the new\n",
    "    Cutout implementation.\"\"\"\n",
    "    ds = open_dataset(cutout=[lam_dataset_1, global_dataset])\n",
    "\n",
    "    assert isinstance(ds, Cutout)\n",
    "    assert len(ds.lams) == 1\n",
    "    assert ds.globe is not None"
   ]
  },
  {
   "cell_type": "code",
   "execution_count": null,
   "metadata": {},
   "outputs": [],
   "source": [
    "test_cutout_initialization(lam_dataset_1, lam_dataset_2, global_dataset)"
   ]
  },
  {
   "cell_type": "code",
   "execution_count": null,
   "metadata": {},
   "outputs": [],
   "source": [
    "test_cutout_mask_generation(lam_dataset_1, global_dataset)"
   ]
  },
  {
   "cell_type": "code",
   "execution_count": null,
   "metadata": {},
   "outputs": [],
   "source": [
    "test_cutout_getitem(lam_dataset_1, global_dataset)"
   ]
  },
  {
   "cell_type": "code",
   "execution_count": null,
   "metadata": {},
   "outputs": [],
   "source": [
    "test_latitudes_longitudes_concatenation(lam_dataset_1, lam_dataset_2, global_dataset)"
   ]
  },
  {
   "cell_type": "code",
   "execution_count": null,
   "metadata": {},
   "outputs": [],
   "source": [
    "test_overlapping_lams(lam_dataset_1, lam_dataset_2, global_dataset)"
   ]
  },
  {
   "cell_type": "code",
   "execution_count": null,
   "metadata": {},
   "outputs": [],
   "source": [
    "test_open_dataset_cutout(lam_dataset_1, global_dataset)"
   ]
  },
  {
   "cell_type": "markdown",
   "metadata": {
    "jp-MarkdownHeadingCollapsed": true
   },
   "source": [
    "# Plot function"
   ]
  },
  {
   "cell_type": "code",
   "execution_count": null,
   "metadata": {},
   "outputs": [],
   "source": [
    "def plot_grid(\n",
    "    ds,\n",
    "    path,\n",
    "    s=0.1,\n",
    "    c=\"r\",\n",
    "    grids=None,\n",
    "    point=None,\n",
    "    central_latitude=-20.0,\n",
    "    central_longitude=165.0,\n",
    "):\n",
    "    import matplotlib.pyplot as plt\n",
    "    import cartopy.crs as ccrs\n",
    "    import numpy as np\n",
    "\n",
    "    lats, lons = ds.latitudes, ds.longitudes\n",
    "\n",
    "    fig = plt.figure(figsize=(9, 9))\n",
    "    proj = ccrs.NearsidePerspective(\n",
    "        central_latitude=central_latitude,\n",
    "        central_longitude=central_longitude,\n",
    "        satellite_height=4e6,\n",
    "    )\n",
    "\n",
    "    ax = plt.axes(projection=proj)\n",
    "\n",
    "    def fill():\n",
    "        # Make sure we have a full globe\n",
    "        lons, lats = np.meshgrid(np.arange(-180, 180, 1), np.arange(-90, 90, 1))\n",
    "        x, y, _ = proj.transform_points(\n",
    "            ccrs.PlateCarree(), lons.flatten(), lats.flatten()\n",
    "        ).T\n",
    "\n",
    "        mask = np.invert(np.logical_or(np.isinf(x), np.isinf(y)))\n",
    "        x = np.compress(mask, x)\n",
    "        y = np.compress(mask, y)\n",
    "\n",
    "        # ax.tricontourf(x, y, values)\n",
    "        ax.scatter(x, y, s=0, c=\"w\")\n",
    "\n",
    "    fill()\n",
    "\n",
    "    def plot(what, s, c):\n",
    "        x, y, _ = proj.transform_points(ccrs.PlateCarree(), lons[what], lats[what]).T\n",
    "\n",
    "        mask = np.invert(np.logical_or(np.isinf(x), np.isinf(y)))\n",
    "        x = np.compress(mask, x)\n",
    "        y = np.compress(mask, y)\n",
    "\n",
    "        # ax.tricontourf(x, y, values)\n",
    "        ax.scatter(x, y, s=s, c=c)\n",
    "\n",
    "    if grids:\n",
    "        # print('s: ', s)\n",
    "        a = 0\n",
    "        for i, b in enumerate(grids):\n",
    "            if s[i] is not None:\n",
    "                plot(slice(a, a + b), s[i], c[i])\n",
    "            a += b\n",
    "    else:\n",
    "        plot(..., s, c)\n",
    "\n",
    "    if point:\n",
    "        point = np.array(point, dtype=np.float64)\n",
    "        x, y, _ = proj.transform_points(ccrs.PlateCarree(), point[1], point[0]).T\n",
    "        ax.scatter(x, y, s=100, c=\"k\")\n",
    "\n",
    "    ax.coastlines()\n",
    "\n",
    "    if isinstance(path, str):\n",
    "        fig.savefig(path, bbox_inches=\"tight\")\n",
    "    else:\n",
    "        for p in path:\n",
    "            fig.savefig(p, bbox_inches=\"tight\")"
   ]
  },
  {
   "cell_type": "markdown",
   "metadata": {
    "jp-MarkdownHeadingCollapsed": true
   },
   "source": [
    "# 1) Plot the datasets separately"
   ]
  },
  {
   "cell_type": "code",
   "execution_count": null,
   "metadata": {},
   "outputs": [],
   "source": [
    "plot_grid(\n",
    "    global_dataset, \"global_grids1.png\", central_latitude=20.0, central_longitude=75.0\n",
    ")"
   ]
  },
  {
   "cell_type": "code",
   "execution_count": null,
   "metadata": {},
   "outputs": [],
   "source": [
    "plot_grid(\n",
    "    lam_dataset_1, \"lam1_grids2.png\", central_latitude=60.0, central_longitude=15.0\n",
    ")"
   ]
  },
  {
   "cell_type": "code",
   "execution_count": null,
   "metadata": {},
   "outputs": [],
   "source": [
    "plot_grid(\n",
    "    lam_dataset_2, \"lam1_grids3.png\", central_latitude=50.0, central_longitude=75.0\n",
    ")"
   ]
  },
  {
   "cell_type": "code",
   "execution_count": null,
   "metadata": {},
   "outputs": [],
   "source": [
    "plot_grid(\n",
    "    lam_dataset_3, \"lam1_grids4.png\", central_latitude=20.0, central_longitude=105.0\n",
    ")"
   ]
  },
  {
   "cell_type": "code",
   "execution_count": null,
   "metadata": {},
   "outputs": [],
   "source": [
    "plot_grid(\n",
    "    lam_dataset_4, \"lam1_grids5.png\", central_latitude=20.0, central_longitude=105.0\n",
    ")"
   ]
  },
  {
   "cell_type": "code",
   "execution_count": null,
   "metadata": {},
   "outputs": [],
   "source": [
    "plot_grid(\n",
    "    lam_dataset_5, \"lam5_grids6.png\", central_latitude=-20.0, central_longitude=165.0\n",
    ")"
   ]
  },
  {
   "cell_type": "code",
   "execution_count": null,
   "metadata": {},
   "outputs": [],
   "source": [
    "plot_grid(\n",
    "    lam_dataset_6, \"lam6_grids7.png\", central_latitude=-20.0, central_longitude=165.0\n",
    ")"
   ]
  },
  {
   "cell_type": "markdown",
   "metadata": {
    "jp-MarkdownHeadingCollapsed": true
   },
   "source": [
    "# 2)  Test cutout with one LAM"
   ]
  },
  {
   "cell_type": "code",
   "execution_count": null,
   "metadata": {},
   "outputs": [],
   "source": [
    "ds = open_dataset(cutout=[lam_dataset_1, global_dataset])"
   ]
  },
  {
   "cell_type": "code",
   "execution_count": null,
   "metadata": {},
   "outputs": [],
   "source": [
    "plot_grid(\n",
    "    ds,\n",
    "    \"cutout_global_lam1.png\",\n",
    "    s=[0.5, 0.5],\n",
    "    grids=ds.grids,\n",
    "    c=[\"g\", \"r\"],\n",
    "    central_latitude=50.0,\n",
    "    central_longitude=15.0,\n",
    ")"
   ]
  },
  {
   "cell_type": "markdown",
   "metadata": {},
   "source": [
    "# 3) a) Test two overlapping LAMs\n",
    "The LAMs have different resolution and are rotated"
   ]
  },
  {
   "cell_type": "code",
   "execution_count": null,
   "metadata": {},
   "outputs": [],
   "source": [
    "ds = open_dataset(cutout=[lam_dataset_2, lam_dataset_1, global_dataset])"
   ]
  },
  {
   "cell_type": "code",
   "execution_count": null,
   "metadata": {},
   "outputs": [],
   "source": [
    "ds.grids"
   ]
  },
  {
   "cell_type": "code",
   "execution_count": null,
   "metadata": {},
   "outputs": [],
   "source": [
    "plot_grid(\n",
    "    ds,\n",
    "    \"cutout_global_lam1_lam2.png\",\n",
    "    s=[0.1, 0.1, 0.1],\n",
    "    grids=ds.grids,\n",
    "    c=[\"g\", \"r\", \"b\"],\n",
    "    central_latitude=50.0,\n",
    "    central_longitude=65.0,\n",
    ")"
   ]
  },
  {
   "cell_type": "markdown",
   "metadata": {
    "jp-MarkdownHeadingCollapsed": true
   },
   "source": [
    "## 3) b) The same LAMs but in a different order"
   ]
  },
  {
   "cell_type": "code",
   "execution_count": null,
   "metadata": {},
   "outputs": [],
   "source": [
    "ds = open_dataset(cutout=[lam_dataset_1, lam_dataset_2, global_dataset])"
   ]
  },
  {
   "cell_type": "code",
   "execution_count": null,
   "metadata": {},
   "outputs": [],
   "source": [
    "ds.grids"
   ]
  },
  {
   "cell_type": "code",
   "execution_count": null,
   "metadata": {},
   "outputs": [],
   "source": [
    "plot_grid(\n",
    "    ds,\n",
    "    \"cutout_global_lam2_lam1.png\",\n",
    "    s=[0.1, 0.1, 0.1],\n",
    "    grids=ds.grids,\n",
    "    c=[\"g\", \"r\", \"b\"],\n",
    "    central_latitude=50.0,\n",
    "    central_longitude=65.0,\n",
    ")"
   ]
  },
  {
   "cell_type": "code",
   "execution_count": null,
   "metadata": {},
   "outputs": [],
   "source": []
  },
  {
   "cell_type": "markdown",
   "metadata": {
    "jp-MarkdownHeadingCollapsed": true
   },
   "source": [
    "# 4) Test two LAMS that are not overlapping"
   ]
  },
  {
   "cell_type": "code",
   "execution_count": null,
   "metadata": {},
   "outputs": [],
   "source": [
    "ds = open_dataset(cutout=[lam_dataset_3, lam_dataset_2, global_dataset])"
   ]
  },
  {
   "cell_type": "code",
   "execution_count": null,
   "metadata": {},
   "outputs": [],
   "source": [
    "plot_grid(\n",
    "    ds,\n",
    "    \"cutout_global_lam3_lam2.png\",\n",
    "    s=[0.1, 0.1, 0.1],\n",
    "    grids=ds.grids,\n",
    "    c=[\"g\", \"r\", \"b\"],\n",
    "    central_latitude=40.0,\n",
    "    central_longitude=95.0,\n",
    ")"
   ]
  },
  {
   "cell_type": "markdown",
   "metadata": {},
   "source": [
    "# 5)  Test multiple LAMS \n",
    "\n",
    "- LAMs with different resolutions\n",
    "- Rotated LAMs\n",
    "- LAMs with no overlap.\n",
    "- LAM contained within other LAM"
   ]
  },
  {
   "cell_type": "code",
   "execution_count": null,
   "metadata": {},
   "outputs": [],
   "source": [
    "ds = open_dataset(\n",
    "    cutout=[lam_dataset_4, lam_dataset_3, lam_dataset_2, lam_dataset_1, global_dataset]\n",
    ")"
   ]
  },
  {
   "cell_type": "code",
   "execution_count": null,
   "metadata": {},
   "outputs": [],
   "source": [
    "plot_grid(\n",
    "    ds,\n",
    "    \"cutout_global_lam4_lam3_lam2_lam1.png\",\n",
    "    s=[0.1, 0.1, 0.1, 0.1, 0.1],\n",
    "    grids=ds.grids,\n",
    "    # c=[\"g\", \"r\", \"b\", \"c\", \"y\", \"k\"],\n",
    "    c=[\"g\", \"r\", \"b\", \"c\", \"y\"],\n",
    "    central_latitude=50.0,\n",
    "    central_longitude=95.0,\n",
    ")"
   ]
  },
  {
   "cell_type": "markdown",
   "metadata": {
    "jp-MarkdownHeadingCollapsed": true
   },
   "source": [
    "# Test small LAM behind bigger LAM"
   ]
  },
  {
   "cell_type": "code",
   "execution_count": null,
   "metadata": {},
   "outputs": [],
   "source": [
    "ds = open_dataset(cutout=[lam_dataset_3, lam_dataset_4, global_dataset])"
   ]
  },
  {
   "cell_type": "code",
   "execution_count": null,
   "metadata": {},
   "outputs": [],
   "source": [
    "plot_grid(\n",
    "    ds,\n",
    "    \"cutout_global_lam3_lam4.png\",\n",
    "    s=[0.1, 0.1, 0.1],\n",
    "    grids=ds.grids,\n",
    "    c=[\"g\", \"r\", \"b\"],\n",
    "    central_latitude=50.0,\n",
    "    central_longitude=95.0,\n",
    ")"
   ]
  },
  {
   "cell_type": "code",
   "execution_count": null,
   "metadata": {},
   "outputs": [],
   "source": []
  },
  {
   "cell_type": "markdown",
   "metadata": {
    "jp-MarkdownHeadingCollapsed": true
   },
   "source": [
    "# 6 a)  Test cutout with a coarser resolution LAM"
   ]
  },
  {
   "cell_type": "markdown",
   "metadata": {},
   "source": [
    "Using LAMs with very low resolution can be a challenge, depending on how it compares to the resolution of the global dataset and the other LAMs.\n",
    "\n",
    "TODO: A future implementation could consider a list of `min_distance_km` and `neighbours`, so that there is value one for each LAM."
   ]
  },
  {
   "cell_type": "markdown",
   "metadata": {},
   "source": [
    "### Using default values"
   ]
  },
  {
   "cell_type": "code",
   "execution_count": null,
   "metadata": {},
   "outputs": [],
   "source": [
    "ds = open_dataset(cutout=[lam_dataset_5, global_dataset])"
   ]
  },
  {
   "cell_type": "code",
   "execution_count": null,
   "metadata": {},
   "outputs": [],
   "source": [
    "plot_grid(\n",
    "    ds,\n",
    "    \"cutout_global_lam5.png\",\n",
    "    s=[0.1, 0.1],\n",
    "    grids=ds.grids,\n",
    "    c=[\"g\", \"r\"],\n",
    "    central_latitude=-30.0,\n",
    "    central_longitude=165.0,\n",
    ")"
   ]
  },
  {
   "cell_type": "markdown",
   "metadata": {},
   "source": [
    "Has some issues when using default parameters"
   ]
  },
  {
   "cell_type": "code",
   "execution_count": null,
   "metadata": {},
   "outputs": [],
   "source": [
    "plot_grid(\n",
    "    ds,\n",
    "    \"cutout_global_lam5.png\",\n",
    "    s=[0.1, 0.1],\n",
    "    grids=ds.grids,\n",
    "    c=[\"g\", \"r\"],\n",
    "    central_latitude=50.0,\n",
    "    central_longitude=165.0,\n",
    ")"
   ]
  },
  {
   "cell_type": "markdown",
   "metadata": {},
   "source": [
    "### 6) a) i) Test the parameter `min_distance_km`."
   ]
  },
  {
   "cell_type": "code",
   "execution_count": null,
   "metadata": {},
   "outputs": [],
   "source": [
    "ds = open_dataset(cutout=[lam_dataset_5, global_dataset], min_distance_km=600)"
   ]
  },
  {
   "cell_type": "code",
   "execution_count": null,
   "metadata": {},
   "outputs": [],
   "source": [
    "plot_grid(\n",
    "    ds,\n",
    "    \"cutout_global_lam5.png\",\n",
    "    s=[0.1, 0.1],\n",
    "    grids=ds.grids,\n",
    "    c=[\"g\", \"r\"],\n",
    "    central_latitude=-30.0,\n",
    "    central_longitude=165.0,\n",
    ")"
   ]
  },
  {
   "cell_type": "code",
   "execution_count": null,
   "metadata": {},
   "outputs": [],
   "source": [
    "plot_grid(\n",
    "    ds,\n",
    "    \"cutout_global_lam5.png\",\n",
    "    s=[0.1, 0.1],\n",
    "    grids=ds.grids,\n",
    "    c=[\"g\", \"r\"],\n",
    "    central_latitude=50.0,\n",
    "    central_longitude=165.0,\n",
    ")"
   ]
  },
  {
   "cell_type": "markdown",
   "metadata": {},
   "source": [
    "### 6) a) ii) Test the parameter `neighbours`."
   ]
  },
  {
   "cell_type": "code",
   "execution_count": null,
   "metadata": {},
   "outputs": [],
   "source": [
    "ds = open_dataset(cutout=[lam_dataset_5, global_dataset], neighbours=200)"
   ]
  },
  {
   "cell_type": "code",
   "execution_count": null,
   "metadata": {},
   "outputs": [],
   "source": [
    "plot_grid(\n",
    "    ds,\n",
    "    \"cutout_global_lam5.png\",\n",
    "    s=[0.1, 0.1],\n",
    "    grids=ds.grids,\n",
    "    c=[\"g\", \"r\"],\n",
    "    central_latitude=-30.0,\n",
    "    central_longitude=165.0,\n",
    ")"
   ]
  },
  {
   "cell_type": "code",
   "execution_count": null,
   "metadata": {},
   "outputs": [],
   "source": [
    "plot_grid(\n",
    "    ds,\n",
    "    \"cutout_global_lam5.png\",\n",
    "    s=[0.1, 0.1],\n",
    "    grids=ds.grids,\n",
    "    c=[\"g\", \"r\"],\n",
    "    central_latitude=50.0,\n",
    "    central_longitude=165.0,\n",
    ")"
   ]
  },
  {
   "cell_type": "markdown",
   "metadata": {},
   "source": [
    "## 6) b)  A similar example, where the LAM resolution is not so low"
   ]
  },
  {
   "cell_type": "markdown",
   "metadata": {},
   "source": [
    "### 6) b) i) Test the parameter `min_distance_km`."
   ]
  },
  {
   "cell_type": "code",
   "execution_count": null,
   "metadata": {},
   "outputs": [],
   "source": [
    "ds = open_dataset(\n",
    "    cutout=[\n",
    "        lam_dataset_4,\n",
    "        lam_dataset_3,\n",
    "        lam_dataset_2,\n",
    "        lam_dataset_1,\n",
    "        lam_dataset_6,\n",
    "        global_dataset,\n",
    "    ],\n",
    "    min_distance_km=200,\n",
    ")"
   ]
  },
  {
   "cell_type": "code",
   "execution_count": null,
   "metadata": {},
   "outputs": [],
   "source": [
    "plot_grid(\n",
    "    ds,\n",
    "    \"cutout_global_lam4_lam3_lam2_lam1_lam6.png\",\n",
    "    s=[0.1, 0.1, 0.1, 0.1, 0.1, 0.1],\n",
    "    grids=ds.grids,\n",
    "    c=[\"g\", \"r\", \"b\", \"c\", \"y\", \"k\"],\n",
    "    central_latitude=-30.0,\n",
    "    central_longitude=165.0,\n",
    ")"
   ]
  },
  {
   "cell_type": "code",
   "execution_count": null,
   "metadata": {},
   "outputs": [],
   "source": [
    "plot_grid(\n",
    "    ds,\n",
    "    \"cutout_global_lam4_lam3_lam2_lam1_lam6.png\",\n",
    "    s=[0.1, 0.1, 0.1, 0.1, 0.1, 0.1],\n",
    "    grids=ds.grids,\n",
    "    c=[\"g\", \"r\", \"b\", \"c\", \"y\", \"k\"],\n",
    "    central_latitude=50.0,\n",
    "    central_longitude=95.0,\n",
    ")"
   ]
  },
  {
   "cell_type": "markdown",
   "metadata": {},
   "source": [
    "### 6) b) ii) Test the parameter `neighbours`."
   ]
  },
  {
   "cell_type": "code",
   "execution_count": null,
   "metadata": {},
   "outputs": [],
   "source": [
    "ds = open_dataset(\n",
    "    cutout=[\n",
    "        lam_dataset_4,\n",
    "        lam_dataset_3,\n",
    "        lam_dataset_2,\n",
    "        lam_dataset_1,\n",
    "        lam_dataset_6,\n",
    "        global_dataset,\n",
    "    ],\n",
    "    neighbours=10,\n",
    ")"
   ]
  },
  {
   "cell_type": "code",
   "execution_count": null,
   "metadata": {},
   "outputs": [],
   "source": [
    "plot_grid(\n",
    "    ds,\n",
    "    \"cutout_global_lam4_lam3_lam2_lam1_lam6.png\",\n",
    "    s=[0.1, 0.1, 0.1, 0.1, 0.1, 0.1],\n",
    "    grids=ds.grids,\n",
    "    c=[\"g\", \"r\", \"b\", \"c\", \"y\", \"k\"],\n",
    "    central_latitude=-30.0,\n",
    "    central_longitude=165.0,\n",
    ")"
   ]
  },
  {
   "cell_type": "code",
   "execution_count": null,
   "metadata": {},
   "outputs": [],
   "source": [
    "plot_grid(\n",
    "    ds,\n",
    "    \"cutout_global_lam4_lam3_lam2_lam1_lam6.png\",\n",
    "    s=[0.1, 0.1, 0.1, 0.1, 0.1, 0.1],\n",
    "    grids=ds.grids,\n",
    "    c=[\"g\", \"r\", \"b\", \"c\", \"y\", \"k\"],\n",
    "    central_latitude=50.0,\n",
    "    central_longitude=95.0,\n",
    ")"
   ]
  },
  {
   "cell_type": "code",
   "execution_count": null,
   "metadata": {},
   "outputs": [],
   "source": []
  },
  {
   "cell_type": "markdown",
   "metadata": {
    "jp-MarkdownHeadingCollapsed": true
   },
   "source": [
    "# 7) Test thinning with cutout"
   ]
  },
  {
   "cell_type": "code",
   "execution_count": null,
   "metadata": {},
   "outputs": [],
   "source": [
    "ds = open_dataset(\n",
    "    cutout=[\n",
    "        {\"dataset\": lam_dataset_2, \"thinning\": 2},\n",
    "        {\"dataset\": lam_dataset_1, \"thinning\": 8},\n",
    "        {\"dataset\": global_dataset, \"thinning\": 2},\n",
    "    ]\n",
    ")"
   ]
  },
  {
   "cell_type": "code",
   "execution_count": null,
   "metadata": {},
   "outputs": [],
   "source": [
    "plot_grid(\n",
    "    ds,\n",
    "    \"cutout_thinning2_global_lam2_lam1.png\",\n",
    "    s=[0.1, 0.1, 0.1],\n",
    "    grids=ds.grids,\n",
    "    c=[\"g\", \"r\", \"b\"],\n",
    "    central_latitude=50.0,\n",
    "    central_longitude=65.0,\n",
    ")"
   ]
  },
  {
   "cell_type": "markdown",
   "metadata": {
    "jp-MarkdownHeadingCollapsed": true
   },
   "source": [
    "# 8) Test cropping with cutout"
   ]
  },
  {
   "cell_type": "code",
   "execution_count": null,
   "metadata": {},
   "outputs": [],
   "source": [
    "ds = open_dataset(\n",
    "    cutout=[\n",
    "        {\"dataset\": lam_dataset_1, \"area\": (60, 0, 20, 80)},\n",
    "        {\"dataset\": lam_dataset_2},\n",
    "        {\"dataset\": global_dataset},\n",
    "    ]\n",
    ")"
   ]
  },
  {
   "cell_type": "code",
   "execution_count": null,
   "metadata": {},
   "outputs": [],
   "source": [
    "plot_grid(\n",
    "    ds,\n",
    "    \"cutout_global_lam1cropped_lam2.png\",\n",
    "    s=[0.1, 0.1, 0.1],\n",
    "    grids=ds.grids,\n",
    "    c=[\"g\", \"r\", \"b\"],\n",
    "    central_latitude=50.0,\n",
    "    central_longitude=65.0,\n",
    ")"
   ]
  }
 ],
 "metadata": {
  "kernelspec": {
   "display_name": "Python 3 (ipykernel)",
   "language": "python",
   "name": "python3"
  },
  "language_info": {
   "codemirror_mode": {
    "name": "ipython",
    "version": 3
   },
   "file_extension": ".py",
   "mimetype": "text/x-python",
   "name": "python",
   "nbconvert_exporter": "python",
   "pygments_lexer": "ipython3",
   "version": "3.10.14"
  }
 },
 "nbformat": 4,
 "nbformat_minor": 4
}<|MERGE_RESOLUTION|>--- conflicted
+++ resolved
@@ -8,11 +8,7 @@
    "source": [
     "import numpy as np\n",
     "from anemoi.datasets import open_dataset\n",
-<<<<<<< HEAD
-    "from anemoi.datasets.use.grids import Cutout"
-=======
     "from anemoi.datasets.use.gridded.grids import Cutout"
->>>>>>> f3f0c343
    ]
   },
   {
